/*
 * Copyright (C) 2013 Red Hat
 * Author: Rob Clark <robdclark@gmail.com>
 *
 * This program is free software; you can redistribute it and/or modify it
 * under the terms of the GNU General Public License version 2 as published by
 * the Free Software Foundation.
 *
 * This program is distributed in the hope that it will be useful, but WITHOUT
 * ANY WARRANTY; without even the implied warranty of MERCHANTABILITY or
 * FITNESS FOR A PARTICULAR PURPOSE.  See the GNU General Public License for
 * more details.
 *
 * You should have received a copy of the GNU General Public License along with
 * this program.  If not, see <http://www.gnu.org/licenses/>.
 */

#include <linux/spinlock.h>
#include <linux/shmem_fs.h>
#include <linux/dma-buf.h>
#include <linux/pfn_t.h>

#include "msm_drv.h"
#include "msm_fence.h"
#include "msm_gem.h"
#include "msm_gpu.h"
#include "msm_mmu.h"

static void msm_gem_vunmap_locked(struct drm_gem_object *obj);


static dma_addr_t physaddr(struct drm_gem_object *obj)
{
	struct msm_gem_object *msm_obj = to_msm_bo(obj);
	struct msm_drm_private *priv = obj->dev->dev_private;
	return (((dma_addr_t)msm_obj->vram_node->start) << PAGE_SHIFT) +
			priv->vram.paddr;
}

static bool use_pages(struct drm_gem_object *obj)
{
	struct msm_gem_object *msm_obj = to_msm_bo(obj);
	return !msm_obj->vram_node;
}

/* allocate pages from VRAM carveout, used when no IOMMU: */
static struct page **get_pages_vram(struct drm_gem_object *obj, int npages)
{
	struct msm_gem_object *msm_obj = to_msm_bo(obj);
	struct msm_drm_private *priv = obj->dev->dev_private;
	dma_addr_t paddr;
	struct page **p;
	int ret, i;

	p = kvmalloc_array(npages, sizeof(struct page *), GFP_KERNEL);
	if (!p)
		return ERR_PTR(-ENOMEM);

	spin_lock(&priv->vram.lock);
	ret = drm_mm_insert_node(&priv->vram.mm, msm_obj->vram_node, npages);
	spin_unlock(&priv->vram.lock);
	if (ret) {
		kvfree(p);
		return ERR_PTR(ret);
	}

	paddr = physaddr(obj);
	for (i = 0; i < npages; i++) {
		p[i] = phys_to_page(paddr);
		paddr += PAGE_SIZE;
	}

	return p;
}

static struct page **get_pages(struct drm_gem_object *obj)
{
	struct msm_gem_object *msm_obj = to_msm_bo(obj);

	if (!msm_obj->pages) {
		struct drm_device *dev = obj->dev;
		struct page **p;
		int npages = obj->size >> PAGE_SHIFT;

		if (use_pages(obj))
			p = drm_gem_get_pages(obj);
		else
			p = get_pages_vram(obj, npages);

		if (IS_ERR(p)) {
			dev_err(dev->dev, "could not get pages: %ld\n",
					PTR_ERR(p));
			return p;
		}

		msm_obj->sgt = drm_prime_pages_to_sg(p, npages);
		if (IS_ERR(msm_obj->sgt)) {
			dev_err(dev->dev, "failed to allocate sgt\n");
			return ERR_CAST(msm_obj->sgt);
		}

		msm_obj->pages = p;

		/* For non-cached buffers, ensure the new pages are clean
		 * because display controller, GPU, etc. are not coherent:
		 */
		if (msm_obj->flags & (MSM_BO_WC|MSM_BO_UNCACHED))
			dma_map_sg(dev->dev, msm_obj->sgt->sgl,
					msm_obj->sgt->nents, DMA_BIDIRECTIONAL);
	}

	return msm_obj->pages;
}

static void put_pages_vram(struct drm_gem_object *obj)
{
	struct msm_gem_object *msm_obj = to_msm_bo(obj);
	struct msm_drm_private *priv = obj->dev->dev_private;

	spin_lock(&priv->vram.lock);
	drm_mm_remove_node(msm_obj->vram_node);
	spin_unlock(&priv->vram.lock);

	kvfree(msm_obj->pages);
}

static void put_pages(struct drm_gem_object *obj)
{
	struct msm_gem_object *msm_obj = to_msm_bo(obj);

	if (msm_obj->pages) {
		/* For non-cached buffers, ensure the new pages are clean
		 * because display controller, GPU, etc. are not coherent:
		 */
		if (msm_obj->flags & (MSM_BO_WC|MSM_BO_UNCACHED))
			dma_unmap_sg(obj->dev->dev, msm_obj->sgt->sgl,
					msm_obj->sgt->nents, DMA_BIDIRECTIONAL);
		sg_free_table(msm_obj->sgt);
		kfree(msm_obj->sgt);

		if (use_pages(obj))
			drm_gem_put_pages(obj, msm_obj->pages, true, false);
		else
			put_pages_vram(obj);

		msm_obj->pages = NULL;
	}
}

struct page **msm_gem_get_pages(struct drm_gem_object *obj)
{
	struct msm_gem_object *msm_obj = to_msm_bo(obj);
	struct page **p;

	mutex_lock(&msm_obj->lock);

	if (WARN_ON(msm_obj->madv != MSM_MADV_WILLNEED)) {
		mutex_unlock(&msm_obj->lock);
		return ERR_PTR(-EBUSY);
	}

	p = get_pages(obj);
	mutex_unlock(&msm_obj->lock);
	return p;
}

void msm_gem_put_pages(struct drm_gem_object *obj)
{
	/* when we start tracking the pin count, then do something here */
}

int msm_gem_mmap_obj(struct drm_gem_object *obj,
		struct vm_area_struct *vma)
{
	struct msm_gem_object *msm_obj = to_msm_bo(obj);

	vma->vm_flags &= ~VM_PFNMAP;
	vma->vm_flags |= VM_MIXEDMAP;

	if (msm_obj->flags & MSM_BO_WC) {
		vma->vm_page_prot = pgprot_writecombine(vm_get_page_prot(vma->vm_flags));
	} else if (msm_obj->flags & MSM_BO_UNCACHED) {
		vma->vm_page_prot = pgprot_noncached(vm_get_page_prot(vma->vm_flags));
	} else {
		/*
		 * Shunt off cached objs to shmem file so they have their own
		 * address_space (so unmap_mapping_range does what we want,
		 * in particular in the case of mmap'd dmabufs)
		 */
		fput(vma->vm_file);
		get_file(obj->filp);
		vma->vm_pgoff = 0;
		vma->vm_file  = obj->filp;

		vma->vm_page_prot = vm_get_page_prot(vma->vm_flags);
	}

	return 0;
}

int msm_gem_mmap(struct file *filp, struct vm_area_struct *vma)
{
	int ret;

	ret = drm_gem_mmap(filp, vma);
	if (ret) {
		DBG("mmap failed: %d", ret);
		return ret;
	}

	return msm_gem_mmap_obj(vma->vm_private_data, vma);
}

int msm_gem_fault(struct vm_fault *vmf)
{
	struct vm_area_struct *vma = vmf->vma;
	struct drm_gem_object *obj = vma->vm_private_data;
	struct msm_gem_object *msm_obj = to_msm_bo(obj);
	struct page **pages;
	unsigned long pfn;
	pgoff_t pgoff;
	int ret;

	/*
	 * vm_ops.open/drm_gem_mmap_obj and close get and put
	 * a reference on obj. So, we dont need to hold one here.
	 */
	ret = mutex_lock_interruptible(&msm_obj->lock);
	if (ret)
		goto out;

	if (WARN_ON(msm_obj->madv != MSM_MADV_WILLNEED)) {
		mutex_unlock(&msm_obj->lock);
		return VM_FAULT_SIGBUS;
	}

	/* make sure we have pages attached now */
	pages = get_pages(obj);
	if (IS_ERR(pages)) {
		ret = PTR_ERR(pages);
		goto out_unlock;
	}

	/* We don't use vmf->pgoff since that has the fake offset: */
	pgoff = (vmf->address - vma->vm_start) >> PAGE_SHIFT;

	pfn = page_to_pfn(pages[pgoff]);

	VERB("Inserting %p pfn %lx, pa %lx", (void *)vmf->address,
			pfn, pfn << PAGE_SHIFT);

	ret = vm_insert_mixed(vma, vmf->address, __pfn_to_pfn_t(pfn, PFN_DEV));

out_unlock:
	mutex_unlock(&msm_obj->lock);
out:
	switch (ret) {
	case -EAGAIN:
	case 0:
	case -ERESTARTSYS:
	case -EINTR:
	case -EBUSY:
		/*
		 * EBUSY is ok: this just means that another thread
		 * already did the job.
		 */
		return VM_FAULT_NOPAGE;
	case -ENOMEM:
		return VM_FAULT_OOM;
	default:
		return VM_FAULT_SIGBUS;
	}
}

/** get mmap offset */
static uint64_t mmap_offset(struct drm_gem_object *obj)
{
	struct drm_device *dev = obj->dev;
	struct msm_gem_object *msm_obj = to_msm_bo(obj);
	int ret;

	WARN_ON(!mutex_is_locked(&msm_obj->lock));

	/* Make it mmapable */
	ret = drm_gem_create_mmap_offset(obj);

	if (ret) {
		dev_err(dev->dev, "could not allocate mmap offset\n");
		return 0;
	}

	return drm_vma_node_offset_addr(&obj->vma_node);
}

uint64_t msm_gem_mmap_offset(struct drm_gem_object *obj)
{
	uint64_t offset;
	struct msm_gem_object *msm_obj = to_msm_bo(obj);

	mutex_lock(&msm_obj->lock);
	offset = mmap_offset(obj);
	mutex_unlock(&msm_obj->lock);
	return offset;
}

static struct msm_gem_vma *add_vma(struct drm_gem_object *obj,
		struct msm_gem_address_space *aspace)
{
	struct msm_gem_object *msm_obj = to_msm_bo(obj);
	struct msm_gem_vma *vma;

	WARN_ON(!mutex_is_locked(&msm_obj->lock));

	vma = kzalloc(sizeof(*vma), GFP_KERNEL);
	if (!vma)
		return ERR_PTR(-ENOMEM);

	vma->aspace = aspace;

	list_add_tail(&vma->list, &msm_obj->vmas);

	return vma;
}

static struct msm_gem_vma *lookup_vma(struct drm_gem_object *obj,
		struct msm_gem_address_space *aspace)
{
	struct msm_gem_object *msm_obj = to_msm_bo(obj);
	struct msm_gem_vma *vma;

	WARN_ON(!mutex_is_locked(&msm_obj->lock));

	list_for_each_entry(vma, &msm_obj->vmas, list) {
		if (vma->aspace == aspace)
			return vma;
	}

	return NULL;
}

static void del_vma(struct msm_gem_vma *vma)
{
	if (!vma)
		return;

	list_del(&vma->list);
	kfree(vma);
}

/* Called with msm_obj->lock locked */
static void
put_iova(struct drm_gem_object *obj)
{
	struct msm_gem_object *msm_obj = to_msm_bo(obj);
	struct msm_gem_vma *vma, *tmp;

	WARN_ON(!mutex_is_locked(&msm_obj->lock));

	list_for_each_entry_safe(vma, tmp, &msm_obj->vmas, list) {
		msm_gem_unmap_vma(vma->aspace, vma, msm_obj->sgt);
		del_vma(vma);
	}
}

/* get iova, taking a reference.  Should have a matching put */
int msm_gem_get_iova(struct drm_gem_object *obj,
		struct msm_gem_address_space *aspace, uint64_t *iova)
{
	struct msm_gem_object *msm_obj = to_msm_bo(obj);
	struct msm_gem_vma *vma;
	int ret = 0;

	mutex_lock(&msm_obj->lock);

	if (WARN_ON(msm_obj->madv != MSM_MADV_WILLNEED)) {
		mutex_unlock(&msm_obj->lock);
		return -EBUSY;
	}

	vma = lookup_vma(obj, aspace);

	if (!vma) {
		struct page **pages;

		vma = add_vma(obj, aspace);
		if (IS_ERR(vma)) {
			ret = PTR_ERR(vma);
			goto unlock;
		}

		pages = get_pages(obj);
		if (IS_ERR(pages)) {
			ret = PTR_ERR(pages);
			goto fail;
		}

		ret = msm_gem_map_vma(aspace, vma, msm_obj->sgt,
				obj->size >> PAGE_SHIFT);
		if (ret)
			goto fail;
	}

	*iova = vma->iova;

	mutex_unlock(&msm_obj->lock);
	return 0;

fail:
	del_vma(vma);
unlock:
	mutex_unlock(&msm_obj->lock);
	return ret;
}

/* get iova without taking a reference, used in places where you have
 * already done a 'msm_gem_get_iova()'.
 */
uint64_t msm_gem_iova(struct drm_gem_object *obj,
		struct msm_gem_address_space *aspace)
{
	struct msm_gem_object *msm_obj = to_msm_bo(obj);
	struct msm_gem_vma *vma;

	mutex_lock(&msm_obj->lock);
	vma = lookup_vma(obj, aspace);
	mutex_unlock(&msm_obj->lock);
	WARN_ON(!vma);

	return vma ? vma->iova : 0;
}

void msm_gem_put_iova(struct drm_gem_object *obj,
		struct msm_gem_address_space *aspace)
{
	// XXX TODO ..
	// NOTE: probably don't need a _locked() version.. we wouldn't
	// normally unmap here, but instead just mark that it could be
	// unmapped (if the iova refcnt drops to zero), but then later
	// if another _get_iova_locked() fails we can start unmapping
	// things that are no longer needed..
}

int msm_gem_dumb_create(struct drm_file *file, struct drm_device *dev,
		struct drm_mode_create_dumb *args)
{
	args->pitch = align_pitch(args->width, args->bpp);
	args->size  = PAGE_ALIGN(args->pitch * args->height);
	return msm_gem_new_handle(dev, file, args->size,
			MSM_BO_SCANOUT | MSM_BO_WC, &args->handle);
}

int msm_gem_dumb_map_offset(struct drm_file *file, struct drm_device *dev,
		uint32_t handle, uint64_t *offset)
{
	struct drm_gem_object *obj;
	int ret = 0;

	/* GEM does all our handle to object mapping */
	obj = drm_gem_object_lookup(file, handle);
	if (obj == NULL) {
		ret = -ENOENT;
		goto fail;
	}

	*offset = msm_gem_mmap_offset(obj);

	drm_gem_object_unreference_unlocked(obj);

fail:
	return ret;
}

void *msm_gem_get_vaddr(struct drm_gem_object *obj)
{
	struct msm_gem_object *msm_obj = to_msm_bo(obj);
	int ret = 0;

	mutex_lock(&msm_obj->lock);

	if (WARN_ON(msm_obj->madv != MSM_MADV_WILLNEED)) {
		mutex_unlock(&msm_obj->lock);
		return ERR_PTR(-EBUSY);
	}

	/* increment vmap_count *before* vmap() call, so shrinker can
	 * check vmap_count (is_vunmapable()) outside of msm_obj->lock.
	 * This guarantees that we won't try to msm_gem_vunmap() this
	 * same object from within the vmap() call (while we already
	 * hold msm_obj->lock)
	 */
	msm_obj->vmap_count++;

	if (!msm_obj->vaddr) {
		struct page **pages = get_pages(obj);
		if (IS_ERR(pages)) {
			ret = PTR_ERR(pages);
			goto fail;
		}
		msm_obj->vaddr = vmap(pages, obj->size >> PAGE_SHIFT,
				VM_MAP, pgprot_writecombine(PAGE_KERNEL));
		if (msm_obj->vaddr == NULL) {
			ret = -ENOMEM;
			goto fail;
		}
	}

	mutex_unlock(&msm_obj->lock);
	return msm_obj->vaddr;

fail:
	msm_obj->vmap_count--;
	mutex_unlock(&msm_obj->lock);
	return ERR_PTR(ret);
}

void msm_gem_put_vaddr(struct drm_gem_object *obj)
{
	struct msm_gem_object *msm_obj = to_msm_bo(obj);

	mutex_lock(&msm_obj->lock);
	WARN_ON(msm_obj->vmap_count < 1);
	msm_obj->vmap_count--;
	mutex_unlock(&msm_obj->lock);
}

/* Update madvise status, returns true if not purged, else
 * false or -errno.
 */
int msm_gem_madvise(struct drm_gem_object *obj, unsigned madv)
{
	struct msm_gem_object *msm_obj = to_msm_bo(obj);

	mutex_lock(&msm_obj->lock);

	WARN_ON(!mutex_is_locked(&obj->dev->struct_mutex));

	if (msm_obj->madv != __MSM_MADV_PURGED)
		msm_obj->madv = madv;

	madv = msm_obj->madv;

	mutex_unlock(&msm_obj->lock);

	return (madv != __MSM_MADV_PURGED);
}

void msm_gem_purge(struct drm_gem_object *obj, enum msm_gem_lock subclass)
{
	struct drm_device *dev = obj->dev;
	struct msm_gem_object *msm_obj = to_msm_bo(obj);

	WARN_ON(!mutex_is_locked(&dev->struct_mutex));
	WARN_ON(!is_purgeable(msm_obj));
	WARN_ON(obj->import_attach);

	mutex_lock_nested(&msm_obj->lock, subclass);

	put_iova(obj);

	msm_gem_vunmap_locked(obj);

	put_pages(obj);

	msm_obj->madv = __MSM_MADV_PURGED;

	drm_vma_node_unmap(&obj->vma_node, dev->anon_inode->i_mapping);
	drm_gem_free_mmap_offset(obj);

	/* Our goal here is to return as much of the memory as
	 * is possible back to the system as we are called from OOM.
	 * To do this we must instruct the shmfs to drop all of its
	 * backing pages, *now*.
	 */
	shmem_truncate_range(file_inode(obj->filp), 0, (loff_t)-1);

	invalidate_mapping_pages(file_inode(obj->filp)->i_mapping,
			0, (loff_t)-1);

	mutex_unlock(&msm_obj->lock);
}

static void msm_gem_vunmap_locked(struct drm_gem_object *obj)
{
	struct msm_gem_object *msm_obj = to_msm_bo(obj);

	WARN_ON(!mutex_is_locked(&msm_obj->lock));

	if (!msm_obj->vaddr || WARN_ON(!is_vunmapable(msm_obj)))
		return;

	vunmap(msm_obj->vaddr);
	msm_obj->vaddr = NULL;
}

void msm_gem_vunmap(struct drm_gem_object *obj, enum msm_gem_lock subclass)
{
	struct msm_gem_object *msm_obj = to_msm_bo(obj);

	mutex_lock_nested(&msm_obj->lock, subclass);
	msm_gem_vunmap_locked(obj);
	mutex_unlock(&msm_obj->lock);
}

/* must be called before _move_to_active().. */
int msm_gem_sync_object(struct drm_gem_object *obj,
		struct msm_fence_context *fctx, bool exclusive)
{
	struct msm_gem_object *msm_obj = to_msm_bo(obj);
	struct reservation_object_list *fobj;
	struct dma_fence *fence;
	int i, ret;

	if (!exclusive) {
		/* NOTE: _reserve_shared() must happen before _add_shared_fence(),
		 * which makes this a slightly strange place to call it.  OTOH this
		 * is a convenient can-fail point to hook it in.  (And similar to
		 * how etnaviv and nouveau handle this.)
		 */
		ret = reservation_object_reserve_shared(msm_obj->resv);
		if (ret)
			return ret;
	}

	fobj = reservation_object_get_list(msm_obj->resv);
	if (!fobj || (fobj->shared_count == 0)) {
		fence = reservation_object_get_excl(msm_obj->resv);
		/* don't need to wait on our own fences, since ring is fifo */
		if (fence && (fence->context != fctx->context)) {
			ret = dma_fence_wait(fence, true);
			if (ret)
				return ret;
		}
	}

	if (!exclusive || !fobj)
		return 0;

	for (i = 0; i < fobj->shared_count; i++) {
		fence = rcu_dereference_protected(fobj->shared[i],
						reservation_object_held(msm_obj->resv));
		if (fence->context != fctx->context) {
			ret = dma_fence_wait(fence, true);
			if (ret)
				return ret;
		}
	}

	return 0;
}

void msm_gem_move_to_active(struct drm_gem_object *obj,
		struct msm_gpu *gpu, bool exclusive, struct dma_fence *fence)
{
	struct msm_gem_object *msm_obj = to_msm_bo(obj);
	WARN_ON(msm_obj->madv != MSM_MADV_WILLNEED);
	msm_obj->gpu = gpu;
	if (exclusive)
		reservation_object_add_excl_fence(msm_obj->resv, fence);
	else
		reservation_object_add_shared_fence(msm_obj->resv, fence);
	list_del_init(&msm_obj->mm_list);
	list_add_tail(&msm_obj->mm_list, &gpu->active_list);
}

void msm_gem_move_to_inactive(struct drm_gem_object *obj)
{
	struct drm_device *dev = obj->dev;
	struct msm_drm_private *priv = dev->dev_private;
	struct msm_gem_object *msm_obj = to_msm_bo(obj);

	WARN_ON(!mutex_is_locked(&dev->struct_mutex));

	msm_obj->gpu = NULL;
	list_del_init(&msm_obj->mm_list);
	list_add_tail(&msm_obj->mm_list, &priv->inactive_list);
}

int msm_gem_cpu_prep(struct drm_gem_object *obj, uint32_t op, ktime_t *timeout)
{
	struct msm_gem_object *msm_obj = to_msm_bo(obj);
	bool write = !!(op & MSM_PREP_WRITE);
	unsigned long remain =
		op & MSM_PREP_NOSYNC ? 0 : timeout_to_jiffies(timeout);
	long ret;

	ret = reservation_object_wait_timeout_rcu(msm_obj->resv, write,
						  true,  remain);
	if (ret == 0)
		return remain == 0 ? -EBUSY : -ETIMEDOUT;
	else if (ret < 0)
		return ret;

	/* TODO cache maintenance */

	return 0;
}

int msm_gem_cpu_fini(struct drm_gem_object *obj)
{
	/* TODO cache maintenance */
	return 0;
}

#ifdef CONFIG_DEBUG_FS
static void describe_fence(struct dma_fence *fence, const char *type,
		struct seq_file *m)
{
	if (!dma_fence_is_signaled(fence))
		seq_printf(m, "\t%9s: %s %s seq %u\n", type,
				fence->ops->get_driver_name(fence),
				fence->ops->get_timeline_name(fence),
				fence->seqno);
}

void msm_gem_describe(struct drm_gem_object *obj, struct seq_file *m)
{
	struct msm_gem_object *msm_obj = to_msm_bo(obj);
	struct reservation_object *robj = msm_obj->resv;
	struct reservation_object_list *fobj;
	struct dma_fence *fence;
	struct msm_gem_vma *vma;
	uint64_t off = drm_vma_node_start(&obj->vma_node);
	const char *madv;

	mutex_lock(&msm_obj->lock);

	switch (msm_obj->madv) {
	case __MSM_MADV_PURGED:
		madv = " purged";
		break;
	case MSM_MADV_DONTNEED:
		madv = " purgeable";
		break;
	case MSM_MADV_WILLNEED:
	default:
		madv = "";
		break;
	}

	seq_printf(m, "%08x: %c %2d (%2d) %08llx %p\t",
			msm_obj->flags, is_active(msm_obj) ? 'A' : 'I',
			obj->name, kref_read(&obj->refcount),
			off, msm_obj->vaddr);

	/* FIXME: we need to print the address space here too */
	list_for_each_entry(vma, &msm_obj->vmas, list)
		seq_printf(m, " %08llx", vma->iova);

	seq_printf(m, " %zu%s\n", obj->size, madv);

	rcu_read_lock();
	fobj = rcu_dereference(robj->fence);
	if (fobj) {
		unsigned int i, shared_count = fobj->shared_count;

		for (i = 0; i < shared_count; i++) {
			fence = rcu_dereference(fobj->shared[i]);
			describe_fence(fence, "Shared", m);
		}
	}

	fence = rcu_dereference(robj->fence_excl);
	if (fence)
		describe_fence(fence, "Exclusive", m);
	rcu_read_unlock();

	mutex_unlock(&msm_obj->lock);
}

void msm_gem_describe_objects(struct list_head *list, struct seq_file *m)
{
	struct msm_gem_object *msm_obj;
	int count = 0;
	size_t size = 0;

	list_for_each_entry(msm_obj, list, mm_list) {
		struct drm_gem_object *obj = &msm_obj->base;
		seq_printf(m, "   ");
		msm_gem_describe(obj, m);
		count++;
		size += obj->size;
	}

	seq_printf(m, "Total %d objects, %zu bytes\n", count, size);
}
#endif

void msm_gem_free_object(struct drm_gem_object *obj)
{
	struct drm_device *dev = obj->dev;
	struct msm_gem_object *msm_obj = to_msm_bo(obj);

	WARN_ON(!mutex_is_locked(&dev->struct_mutex));

	/* object should not be on active list: */
	WARN_ON(is_active(msm_obj));

	list_del(&msm_obj->mm_list);

	mutex_lock(&msm_obj->lock);

	put_iova(obj);

	if (obj->import_attach) {
		if (msm_obj->vaddr)
			dma_buf_vunmap(obj->import_attach->dmabuf, msm_obj->vaddr);

		/* Don't drop the pages for imported dmabuf, as they are not
		 * ours, just free the array we allocated:
		 */
		if (msm_obj->pages)
			kvfree(msm_obj->pages);

		drm_prime_gem_destroy(obj, msm_obj->sgt);
	} else {
		msm_gem_vunmap_locked(obj);
		put_pages(obj);
	}

	if (msm_obj->resv == &msm_obj->_resv)
		reservation_object_fini(msm_obj->resv);

	drm_gem_object_release(obj);

	mutex_unlock(&msm_obj->lock);
	kfree(msm_obj);
}

/* convenience method to construct a GEM buffer object, and userspace handle */
int msm_gem_new_handle(struct drm_device *dev, struct drm_file *file,
		uint32_t size, uint32_t flags, uint32_t *handle)
{
	struct drm_gem_object *obj;
	int ret;

	obj = msm_gem_new(dev, size, flags);

	if (IS_ERR(obj))
		return PTR_ERR(obj);

	ret = drm_gem_handle_create(file, obj, handle);

	/* drop reference from allocate - handle holds it now */
	drm_gem_object_unreference_unlocked(obj);

	return ret;
}

static int msm_gem_new_impl(struct drm_device *dev,
		uint32_t size, uint32_t flags,
		struct reservation_object *resv,
		struct drm_gem_object **obj,
		bool struct_mutex_locked)
{
	struct msm_drm_private *priv = dev->dev_private;
	struct msm_gem_object *msm_obj;

	WARN_ON(!mutex_is_locked(&dev->struct_mutex));

	switch (flags & MSM_BO_CACHE_MASK) {
	case MSM_BO_UNCACHED:
	case MSM_BO_CACHED:
	case MSM_BO_WC:
		break;
	default:
		dev_err(dev->dev, "invalid cache flag: %x\n",
				(flags & MSM_BO_CACHE_MASK));
		return -EINVAL;
	}

	msm_obj = kzalloc(sizeof(*msm_obj), GFP_KERNEL);
	if (!msm_obj)
		return -ENOMEM;

	mutex_init(&msm_obj->lock);

	msm_obj->flags = flags;
	msm_obj->madv = MSM_MADV_WILLNEED;

	if (resv) {
		msm_obj->resv = resv;
	} else {
		msm_obj->resv = &msm_obj->_resv;
		reservation_object_init(msm_obj->resv);
	}

	INIT_LIST_HEAD(&msm_obj->submit_entry);
	INIT_LIST_HEAD(&msm_obj->vmas);

	if (struct_mutex_locked) {
		WARN_ON(!mutex_is_locked(&dev->struct_mutex));
		list_add_tail(&msm_obj->mm_list, &priv->inactive_list);
	} else {
		mutex_lock(&dev->struct_mutex);
		list_add_tail(&msm_obj->mm_list, &priv->inactive_list);
		mutex_unlock(&dev->struct_mutex);
	}

	*obj = &msm_obj->base;

	return 0;
}

static struct drm_gem_object *_msm_gem_new(struct drm_device *dev,
		uint32_t size, uint32_t flags, bool struct_mutex_locked)
{
	struct msm_drm_private *priv = dev->dev_private;
	struct drm_gem_object *obj = NULL;
	bool use_vram = false;
	int ret;

	size = PAGE_ALIGN(size);

	if (!iommu_present(&platform_bus_type))
		use_vram = true;
	else if ((flags & MSM_BO_STOLEN) && priv->vram.size)
		use_vram = true;

	if (WARN_ON(use_vram && !priv->vram.size))
		return ERR_PTR(-EINVAL);

	/* Disallow zero sized objects as they make the underlying
	 * infrastructure grumpy
	 */
	if (size == 0)
		return ERR_PTR(-EINVAL);

	ret = msm_gem_new_impl(dev, size, flags, NULL, &obj, struct_mutex_locked);
	if (ret)
		goto fail;

	if (use_vram) {
		struct msm_gem_vma *vma;
		struct page **pages;
		struct msm_gem_object *msm_obj = to_msm_bo(obj);

		mutex_lock(&msm_obj->lock);

		vma = add_vma(obj, NULL);
		mutex_unlock(&msm_obj->lock);
		if (IS_ERR(vma)) {
			ret = PTR_ERR(vma);
			goto fail;
		}

		to_msm_bo(obj)->vram_node = &vma->node;

		drm_gem_private_object_init(dev, obj, size);

		pages = get_pages(obj);
		if (IS_ERR(pages)) {
			ret = PTR_ERR(pages);
			goto fail;
		}

		vma->iova = physaddr(obj);
	} else {
		ret = drm_gem_object_init(dev, obj, size);
		if (ret)
			goto fail;
	}

	return obj;

fail:
	drm_gem_object_unreference_unlocked(obj);
	return ERR_PTR(ret);
}

struct drm_gem_object *msm_gem_new_locked(struct drm_device *dev,
		uint32_t size, uint32_t flags)
{
	return _msm_gem_new(dev, size, flags, true);
}

struct drm_gem_object *msm_gem_new(struct drm_device *dev,
		uint32_t size, uint32_t flags)
{
	return _msm_gem_new(dev, size, flags, false);
}

struct drm_gem_object *msm_gem_import(struct drm_device *dev,
		struct dma_buf *dmabuf, struct sg_table *sgt)
{
	struct msm_gem_object *msm_obj;
	struct drm_gem_object *obj;
	uint32_t size;
	int ret, npages;

	/* if we don't have IOMMU, don't bother pretending we can import: */
	if (!iommu_present(&platform_bus_type)) {
		dev_err(dev->dev, "cannot import without IOMMU\n");
		return ERR_PTR(-EINVAL);
	}

	size = PAGE_ALIGN(dmabuf->size);

<<<<<<< HEAD
	/* Take mutex so we can modify the inactive list in msm_gem_new_impl */
	mutex_lock(&dev->struct_mutex);
	ret = msm_gem_new_impl(dev, size, MSM_BO_WC, dmabuf->resv, &obj);
	mutex_unlock(&dev->struct_mutex);

=======
	ret = msm_gem_new_impl(dev, size, MSM_BO_WC, dmabuf->resv, &obj, false);
>>>>>>> a2054256
	if (ret)
		goto fail;

	drm_gem_private_object_init(dev, obj, size);

	npages = size / PAGE_SIZE;

	msm_obj = to_msm_bo(obj);
	mutex_lock(&msm_obj->lock);
	msm_obj->sgt = sgt;
	msm_obj->pages = kvmalloc_array(npages, sizeof(struct page *), GFP_KERNEL);
	if (!msm_obj->pages) {
		mutex_unlock(&msm_obj->lock);
		ret = -ENOMEM;
		goto fail;
	}

	ret = drm_prime_sg_to_page_addr_arrays(sgt, msm_obj->pages, NULL, npages);
	if (ret) {
		mutex_unlock(&msm_obj->lock);
		goto fail;
	}

	mutex_unlock(&msm_obj->lock);
	return obj;

fail:
	drm_gem_object_unreference_unlocked(obj);
	return ERR_PTR(ret);
}<|MERGE_RESOLUTION|>--- conflicted
+++ resolved
@@ -855,8 +855,6 @@
 	struct msm_drm_private *priv = dev->dev_private;
 	struct msm_gem_object *msm_obj;
 
-	WARN_ON(!mutex_is_locked(&dev->struct_mutex));
-
 	switch (flags & MSM_BO_CACHE_MASK) {
 	case MSM_BO_UNCACHED:
 	case MSM_BO_CACHED:
@@ -995,15 +993,7 @@
 
 	size = PAGE_ALIGN(dmabuf->size);
 
-<<<<<<< HEAD
-	/* Take mutex so we can modify the inactive list in msm_gem_new_impl */
-	mutex_lock(&dev->struct_mutex);
-	ret = msm_gem_new_impl(dev, size, MSM_BO_WC, dmabuf->resv, &obj);
-	mutex_unlock(&dev->struct_mutex);
-
-=======
 	ret = msm_gem_new_impl(dev, size, MSM_BO_WC, dmabuf->resv, &obj, false);
->>>>>>> a2054256
 	if (ret)
 		goto fail;
 
