--- conflicted
+++ resolved
@@ -28,19 +28,13 @@
 #include "amdgpu.h"
 #include "psp_gfx_if.h"
 #include "ta_xgmi_if.h"
-<<<<<<< HEAD
-=======
 #include "ta_ras_if.h"
->>>>>>> 0ecfebd2
 
 #define PSP_FENCE_BUFFER_SIZE	0x1000
 #define PSP_CMD_BUFFER_SIZE	0x1000
 #define PSP_ASD_SHARED_MEM_SIZE 0x4000
 #define PSP_XGMI_SHARED_MEM_SIZE 0x4000
-<<<<<<< HEAD
-=======
 #define PSP_RAS_SHARED_MEM_SIZE 0x4000
->>>>>>> 0ecfebd2
 #define PSP_1_MEG		0x100000
 #define PSP_TMR_SIZE	0x400000
 
@@ -96,12 +90,9 @@
 	int (*xgmi_set_topology_info)(struct psp_context *psp, int number_devices,
 				      struct psp_xgmi_topology_info *topology);
 	bool (*support_vmr_ring)(struct psp_context *psp);
-<<<<<<< HEAD
-=======
 	int (*ras_trigger_error)(struct psp_context *psp,
 			struct ta_ras_trigger_error_input *info);
 	int (*ras_cure_posion)(struct psp_context *psp, uint64_t *mode_ptr);
->>>>>>> 0ecfebd2
 };
 
 struct psp_xgmi_context {
@@ -110,8 +101,6 @@
 	struct amdgpu_bo                *xgmi_shared_bo;
 	uint64_t                        xgmi_shared_mc_addr;
 	void                            *xgmi_shared_buf;
-<<<<<<< HEAD
-=======
 };
 
 struct psp_ras_context {
@@ -122,7 +111,6 @@
 	uint64_t		ras_shared_mc_addr;
 	void			*ras_shared_buf;
 	struct amdgpu_ras	*ras;
->>>>>>> 0ecfebd2
 };
 
 struct psp_context
@@ -177,12 +165,6 @@
 
 	/* xgmi ta firmware and buffer */
 	const struct firmware		*ta_fw;
-<<<<<<< HEAD
-	uint32_t			ta_xgmi_ucode_version;
-	uint32_t			ta_xgmi_ucode_size;
-	uint8_t				*ta_xgmi_start_addr;
-	struct psp_xgmi_context		xgmi_context;
-=======
 	uint32_t			ta_fw_version;
 	uint32_t			ta_xgmi_ucode_version;
 	uint32_t			ta_xgmi_ucode_size;
@@ -192,7 +174,6 @@
 	uint8_t				*ta_ras_start_addr;
 	struct psp_xgmi_context		xgmi_context;
 	struct psp_ras_context		ras;
->>>>>>> 0ecfebd2
 };
 
 struct amdgpu_psp_funcs {
@@ -263,14 +244,11 @@
 
 int psp_gpu_reset(struct amdgpu_device *adev);
 int psp_xgmi_invoke(struct psp_context *psp, uint32_t ta_cmd_id);
-<<<<<<< HEAD
-=======
 
 int psp_ras_invoke(struct psp_context *psp, uint32_t ta_cmd_id);
 int psp_ras_enable_features(struct psp_context *psp,
 		union ta_ras_cmd_input *info, bool enable);
 
->>>>>>> 0ecfebd2
 extern const struct amdgpu_ip_block_version psp_v11_0_ip_block;
 
 #endif