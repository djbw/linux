/* SPDX-License-Identifier: GPL-2.0-only */
/*
 * Copyright (c) 2015 MediaTek Inc.
 */

#ifndef MTK_DRM_DRV_H
#define MTK_DRM_DRV_H

#include <linux/io.h>
#include "mtk_ddp_comp.h"

#define MAX_CONNECTOR	2
#define DDP_COMPONENT_DRM_OVL_ADAPTOR (DDP_COMPONENT_ID_MAX + 1)
#define DDP_COMPONENT_DRM_ID_MAX (DDP_COMPONENT_DRM_OVL_ADAPTOR + 1)

<<<<<<< HEAD
enum mtk_drm_crtc_path {
=======
enum mtk_crtc_path {
>>>>>>> 0c383648
	CRTC_MAIN,
	CRTC_EXT,
	CRTC_THIRD,
	MAX_CRTC,
};

struct device;
struct device_node;
struct drm_crtc;
struct drm_device;
struct drm_fb_helper;
struct drm_property;
struct regmap;

struct mtk_drm_route {
	const unsigned int crtc_id;
	const unsigned int route_ddp;
};

struct mtk_mmsys_driver_data {
	const unsigned int *main_path;
	unsigned int main_len;
	const unsigned int *ext_path;
	unsigned int ext_len;
	const unsigned int *third_path;
	unsigned int third_len;
	const struct mtk_drm_route *conn_routes;
	unsigned int num_conn_routes;

	bool shadow_register;
	unsigned int mmsys_id;
	unsigned int mmsys_dev_num;
};

struct mtk_drm_private {
	struct drm_device *drm;
	struct device *dma_dev;
	bool mtk_drm_bound;
	bool drm_master;
	struct device *dev;
	struct device_node *mutex_node;
	struct device *mutex_dev;
	struct device *mmsys_dev;
	struct device_node *comp_node[DDP_COMPONENT_DRM_ID_MAX];
	struct mtk_ddp_comp ddp_comp[DDP_COMPONENT_DRM_ID_MAX];
	const struct mtk_mmsys_driver_data *data;
	struct drm_atomic_state *suspend_state;
	unsigned int mbox_index;
	struct mtk_drm_private **all_drm_private;
};

extern struct platform_driver mtk_disp_aal_driver;
extern struct platform_driver mtk_disp_ccorr_driver;
extern struct platform_driver mtk_disp_color_driver;
extern struct platform_driver mtk_disp_gamma_driver;
extern struct platform_driver mtk_disp_merge_driver;
extern struct platform_driver mtk_disp_ovl_adaptor_driver;
extern struct platform_driver mtk_disp_ovl_driver;
extern struct platform_driver mtk_disp_rdma_driver;
extern struct platform_driver mtk_dpi_driver;
extern struct platform_driver mtk_dsi_driver;
extern struct platform_driver mtk_ethdr_driver;
extern struct platform_driver mtk_mdp_rdma_driver;
extern struct platform_driver mtk_padding_driver;
#endif /* MTK_DRM_DRV_H */<|MERGE_RESOLUTION|>--- conflicted
+++ resolved
@@ -13,11 +13,7 @@
 #define DDP_COMPONENT_DRM_OVL_ADAPTOR (DDP_COMPONENT_ID_MAX + 1)
 #define DDP_COMPONENT_DRM_ID_MAX (DDP_COMPONENT_DRM_OVL_ADAPTOR + 1)
 
-<<<<<<< HEAD
-enum mtk_drm_crtc_path {
-=======
 enum mtk_crtc_path {
->>>>>>> 0c383648
 	CRTC_MAIN,
 	CRTC_EXT,
 	CRTC_THIRD,
