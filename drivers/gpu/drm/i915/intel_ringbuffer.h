#ifndef _INTEL_RINGBUFFER_H_
#define _INTEL_RINGBUFFER_H_

#include <linux/hashtable.h>
#include "i915_gem_batch_pool.h"
#include "i915_gem_request.h"
#include "i915_gem_timeline.h"
#include "i915_selftest.h"

#define I915_CMD_HASH_ORDER 9

/* Early gen2 devices have a cacheline of just 32 bytes, using 64 is overkill,
 * but keeps the logic simple. Indeed, the whole purpose of this macro is just
 * to give some inclination as to some of the magic values used in the various
 * workarounds!
 */
#define CACHELINE_BYTES 64
#define CACHELINE_DWORDS (CACHELINE_BYTES / sizeof(uint32_t))

struct intel_hw_status_page {
	struct i915_vma *vma;
	u32 *page_addr;
	u32 ggtt_offset;
};

#define I915_READ_TAIL(engine) I915_READ(RING_TAIL((engine)->mmio_base))
#define I915_WRITE_TAIL(engine, val) I915_WRITE(RING_TAIL((engine)->mmio_base), val)

#define I915_READ_START(engine) I915_READ(RING_START((engine)->mmio_base))
#define I915_WRITE_START(engine, val) I915_WRITE(RING_START((engine)->mmio_base), val)

#define I915_READ_HEAD(engine)  I915_READ(RING_HEAD((engine)->mmio_base))
#define I915_WRITE_HEAD(engine, val) I915_WRITE(RING_HEAD((engine)->mmio_base), val)

#define I915_READ_CTL(engine) I915_READ(RING_CTL((engine)->mmio_base))
#define I915_WRITE_CTL(engine, val) I915_WRITE(RING_CTL((engine)->mmio_base), val)

#define I915_READ_IMR(engine) I915_READ(RING_IMR((engine)->mmio_base))
#define I915_WRITE_IMR(engine, val) I915_WRITE(RING_IMR((engine)->mmio_base), val)

#define I915_READ_MODE(engine) I915_READ(RING_MI_MODE((engine)->mmio_base))
#define I915_WRITE_MODE(engine, val) I915_WRITE(RING_MI_MODE((engine)->mmio_base), val)

/* seqno size is actually only a uint32, but since we plan to use MI_FLUSH_DW to
 * do the writes, and that must have qw aligned offsets, simply pretend it's 8b.
 */
#define gen8_semaphore_seqno_size sizeof(uint64_t)
#define GEN8_SEMAPHORE_OFFSET(__from, __to)			     \
	(((__from) * I915_NUM_ENGINES  + (__to)) * gen8_semaphore_seqno_size)
#define GEN8_SIGNAL_OFFSET(__ring, to)			     \
	(dev_priv->semaphore->node.start + \
	 GEN8_SEMAPHORE_OFFSET((__ring)->id, (to)))
#define GEN8_WAIT_OFFSET(__ring, from)			     \
	(dev_priv->semaphore->node.start + \
	 GEN8_SEMAPHORE_OFFSET(from, (__ring)->id))

enum intel_engine_hangcheck_action {
	ENGINE_IDLE = 0,
	ENGINE_WAIT,
	ENGINE_ACTIVE_SEQNO,
	ENGINE_ACTIVE_HEAD,
	ENGINE_ACTIVE_SUBUNITS,
	ENGINE_WAIT_KICK,
	ENGINE_DEAD,
};

static inline const char *
hangcheck_action_to_str(const enum intel_engine_hangcheck_action a)
{
	switch (a) {
	case ENGINE_IDLE:
		return "idle";
	case ENGINE_WAIT:
		return "wait";
	case ENGINE_ACTIVE_SEQNO:
		return "active seqno";
	case ENGINE_ACTIVE_HEAD:
		return "active head";
	case ENGINE_ACTIVE_SUBUNITS:
		return "active subunits";
	case ENGINE_WAIT_KICK:
		return "wait kick";
	case ENGINE_DEAD:
		return "dead";
	}

	return "unknown";
}

#define I915_MAX_SLICES	3
#define I915_MAX_SUBSLICES 3

#define instdone_slice_mask(dev_priv__) \
	(INTEL_GEN(dev_priv__) == 7 ? \
	 1 : INTEL_INFO(dev_priv__)->sseu.slice_mask)

#define instdone_subslice_mask(dev_priv__) \
	(INTEL_GEN(dev_priv__) == 7 ? \
	 1 : INTEL_INFO(dev_priv__)->sseu.subslice_mask)

#define for_each_instdone_slice_subslice(dev_priv__, slice__, subslice__) \
	for ((slice__) = 0, (subslice__) = 0; \
	     (slice__) < I915_MAX_SLICES; \
	     (subslice__) = ((subslice__) + 1) < I915_MAX_SUBSLICES ? (subslice__) + 1 : 0, \
	       (slice__) += ((subslice__) == 0)) \
		for_each_if((BIT(slice__) & instdone_slice_mask(dev_priv__)) && \
			    (BIT(subslice__) & instdone_subslice_mask(dev_priv__)))

struct intel_instdone {
	u32 instdone;
	/* The following exist only in the RCS engine */
	u32 slice_common;
	u32 sampler[I915_MAX_SLICES][I915_MAX_SUBSLICES];
	u32 row[I915_MAX_SLICES][I915_MAX_SUBSLICES];
};

struct intel_engine_hangcheck {
	u64 acthd;
	u32 seqno;
	enum intel_engine_hangcheck_action action;
	unsigned long action_timestamp;
	int deadlock;
	struct intel_instdone instdone;
	bool stalled;
};

struct intel_ring {
	struct i915_vma *vma;
	void *vaddr;

	struct list_head request_list;

	u32 head;
	u32 tail;
	u32 emit;

	u32 space;
	u32 size;
	u32 effective_size;
};

struct i915_gem_context;
struct drm_i915_reg_table;

/*
 * we use a single page to load ctx workarounds so all of these
 * values are referred in terms of dwords
 *
 * struct i915_wa_ctx_bb:
 *  offset: specifies batch starting position, also helpful in case
 *    if we want to have multiple batches at different offsets based on
 *    some criteria. It is not a requirement at the moment but provides
 *    an option for future use.
 *  size: size of the batch in DWORDS
 */
struct i915_ctx_workarounds {
	struct i915_wa_ctx_bb {
		u32 offset;
		u32 size;
	} indirect_ctx, per_ctx;
	struct i915_vma *vma;
};

struct drm_i915_gem_request;
struct intel_render_state;

/*
 * Engine IDs definitions.
 * Keep instances of the same type engine together.
 */
enum intel_engine_id {
	RCS = 0,
	BCS,
	VCS,
	VCS2,
#define _VCS(n) (VCS + (n))
	VECS
};

struct i915_priolist {
	struct rb_node node;
	struct list_head requests;
	int priority;
};

#define INTEL_ENGINE_CS_MAX_NAME 8

struct intel_engine_cs {
	struct drm_i915_private *i915;
	char name[INTEL_ENGINE_CS_MAX_NAME];
	enum intel_engine_id id;
	unsigned int uabi_id;
	unsigned int hw_id;
	unsigned int guc_id;

	u8 class;
	u8 instance;
	u32 context_size;
	u32 mmio_base;
	unsigned int irq_shift;

	struct intel_ring *buffer;
	struct intel_timeline *timeline;

	struct intel_render_state *render_state;

	atomic_t irq_count;
	unsigned long irq_posted;
#define ENGINE_IRQ_BREADCRUMB 0
#define ENGINE_IRQ_EXECLIST 1

	/* Rather than have every client wait upon all user interrupts,
	 * with the herd waking after every interrupt and each doing the
	 * heavyweight seqno dance, we delegate the task (of being the
	 * bottom-half of the user interrupt) to the first client. After
	 * every interrupt, we wake up one client, who does the heavyweight
	 * coherent seqno read and either goes back to sleep (if incomplete),
	 * or wakes up all the completed clients in parallel, before then
	 * transferring the bottom-half status to the next client in the queue.
	 *
	 * Compared to walking the entire list of waiters in a single dedicated
	 * bottom-half, we reduce the latency of the first waiter by avoiding
	 * a context switch, but incur additional coherent seqno reads when
	 * following the chain of request breadcrumbs. Since it is most likely
	 * that we have a single client waiting on each seqno, then reducing
	 * the overhead of waking that client is much preferred.
	 */
	struct intel_breadcrumbs {
		spinlock_t irq_lock; /* protects irq_*; irqsafe */
		struct intel_wait *irq_wait; /* oldest waiter by retirement */

		spinlock_t rb_lock; /* protects the rb and wraps irq_lock */
		struct rb_root waiters; /* sorted by retirement, priority */
		struct rb_root signals; /* sorted by retirement */
		struct task_struct *signaler; /* used for fence signalling */
		struct drm_i915_gem_request __rcu *first_signal;
		struct timer_list fake_irq; /* used after a missed interrupt */
		struct timer_list hangcheck; /* detect missed interrupts */

		unsigned int hangcheck_interrupts;

		bool irq_armed : 1;
		bool irq_enabled : 1;
		I915_SELFTEST_DECLARE(bool mock : 1);
	} breadcrumbs;

	/*
	 * A pool of objects to use as shadow copies of client batch buffers
	 * when the command parser is enabled. Prevents the client from
	 * modifying the batch contents after software parsing.
	 */
	struct i915_gem_batch_pool batch_pool;

	struct intel_hw_status_page status_page;
	struct i915_ctx_workarounds wa_ctx;
	struct i915_vma *scratch;

	u32             irq_keep_mask; /* always keep these interrupts */
	u32		irq_enable_mask; /* bitmask to enable ring interrupt */
	void		(*irq_enable)(struct intel_engine_cs *engine);
	void		(*irq_disable)(struct intel_engine_cs *engine);

	int		(*init_hw)(struct intel_engine_cs *engine);
	void		(*reset_hw)(struct intel_engine_cs *engine,
				    struct drm_i915_gem_request *req);

	void		(*set_default_submission)(struct intel_engine_cs *engine);

	struct intel_ring *(*context_pin)(struct intel_engine_cs *engine,
					  struct i915_gem_context *ctx);
	void		(*context_unpin)(struct intel_engine_cs *engine,
					 struct i915_gem_context *ctx);
	int		(*request_alloc)(struct drm_i915_gem_request *req);
	int		(*init_context)(struct drm_i915_gem_request *req);

	int		(*emit_flush)(struct drm_i915_gem_request *request,
				      u32 mode);
#define EMIT_INVALIDATE	BIT(0)
#define EMIT_FLUSH	BIT(1)
#define EMIT_BARRIER	(EMIT_INVALIDATE | EMIT_FLUSH)
	int		(*emit_bb_start)(struct drm_i915_gem_request *req,
					 u64 offset, u32 length,
					 unsigned int dispatch_flags);
#define I915_DISPATCH_SECURE BIT(0)
#define I915_DISPATCH_PINNED BIT(1)
#define I915_DISPATCH_RS     BIT(2)
	void		(*emit_breadcrumb)(struct drm_i915_gem_request *req,
					   u32 *cs);
	int		emit_breadcrumb_sz;

	/* Pass the request to the hardware queue (e.g. directly into
	 * the legacy ringbuffer or to the end of an execlist).
	 *
	 * This is called from an atomic context with irqs disabled; must
	 * be irq safe.
	 */
	void		(*submit_request)(struct drm_i915_gem_request *req);

	/* Call when the priority on a request has changed and it and its
	 * dependencies may need rescheduling. Note the request itself may
	 * not be ready to run!
	 *
	 * Called under the struct_mutex.
	 */
	void		(*schedule)(struct drm_i915_gem_request *request,
				    int priority);

	/* Some chipsets are not quite as coherent as advertised and need
	 * an expensive kick to force a true read of the up-to-date seqno.
	 * However, the up-to-date seqno is not always required and the last
	 * seen value is good enough. Note that the seqno will always be
	 * monotonic, even if not coherent.
	 */
	void		(*irq_seqno_barrier)(struct intel_engine_cs *engine);
	void		(*cleanup)(struct intel_engine_cs *engine);

	/* GEN8 signal/wait table - never trust comments!
	 *	  signal to	signal to    signal to   signal to      signal to
	 *	    RCS		   VCS          BCS        VECS		 VCS2
	 *      --------------------------------------------------------------------
	 *  RCS | NOP (0x00) | VCS (0x08) | BCS (0x10) | VECS (0x18) | VCS2 (0x20) |
	 *	|-------------------------------------------------------------------
	 *  VCS | RCS (0x28) | NOP (0x30) | BCS (0x38) | VECS (0x40) | VCS2 (0x48) |
	 *	|-------------------------------------------------------------------
	 *  BCS | RCS (0x50) | VCS (0x58) | NOP (0x60) | VECS (0x68) | VCS2 (0x70) |
	 *	|-------------------------------------------------------------------
	 * VECS | RCS (0x78) | VCS (0x80) | BCS (0x88) |  NOP (0x90) | VCS2 (0x98) |
	 *	|-------------------------------------------------------------------
	 * VCS2 | RCS (0xa0) | VCS (0xa8) | BCS (0xb0) | VECS (0xb8) | NOP  (0xc0) |
	 *	|-------------------------------------------------------------------
	 *
	 * Generalization:
	 *  f(x, y) := (x->id * NUM_RINGS * seqno_size) + (seqno_size * y->id)
	 *  ie. transpose of g(x, y)
	 *
	 *	 sync from	sync from    sync from    sync from	sync from
	 *	    RCS		   VCS          BCS        VECS		 VCS2
	 *      --------------------------------------------------------------------
	 *  RCS | NOP (0x00) | VCS (0x28) | BCS (0x50) | VECS (0x78) | VCS2 (0xa0) |
	 *	|-------------------------------------------------------------------
	 *  VCS | RCS (0x08) | NOP (0x30) | BCS (0x58) | VECS (0x80) | VCS2 (0xa8) |
	 *	|-------------------------------------------------------------------
	 *  BCS | RCS (0x10) | VCS (0x38) | NOP (0x60) | VECS (0x88) | VCS2 (0xb0) |
	 *	|-------------------------------------------------------------------
	 * VECS | RCS (0x18) | VCS (0x40) | BCS (0x68) |  NOP (0x90) | VCS2 (0xb8) |
	 *	|-------------------------------------------------------------------
	 * VCS2 | RCS (0x20) | VCS (0x48) | BCS (0x70) | VECS (0x98) |  NOP (0xc0) |
	 *	|-------------------------------------------------------------------
	 *
	 * Generalization:
	 *  g(x, y) := (y->id * NUM_RINGS * seqno_size) + (seqno_size * x->id)
	 *  ie. transpose of f(x, y)
	 */
	struct {
		union {
#define GEN6_SEMAPHORE_LAST	VECS_HW
#define GEN6_NUM_SEMAPHORES	(GEN6_SEMAPHORE_LAST + 1)
#define GEN6_SEMAPHORES_MASK	GENMASK(GEN6_SEMAPHORE_LAST, 0)
			struct {
				/* our mbox written by others */
				u32		wait[GEN6_NUM_SEMAPHORES];
				/* mboxes this ring signals to */
				i915_reg_t	signal[GEN6_NUM_SEMAPHORES];
			} mbox;
			u64		signal_ggtt[I915_NUM_ENGINES];
		};

		/* AKA wait() */
		int	(*sync_to)(struct drm_i915_gem_request *req,
				   struct drm_i915_gem_request *signal);
		u32	*(*signal)(struct drm_i915_gem_request *req, u32 *cs);
	} semaphore;

	/* Execlists */
	struct tasklet_struct irq_tasklet;
	struct i915_priolist default_priolist;
	bool no_priolist;
	struct execlist_port {
		struct drm_i915_gem_request *request_count;
#define EXECLIST_COUNT_BITS 2
#define port_request(p) ptr_mask_bits((p)->request_count, EXECLIST_COUNT_BITS)
#define port_count(p) ptr_unmask_bits((p)->request_count, EXECLIST_COUNT_BITS)
#define port_pack(rq, count) ptr_pack_bits(rq, count, EXECLIST_COUNT_BITS)
#define port_unpack(p, count) ptr_unpack_bits((p)->request_count, count, EXECLIST_COUNT_BITS)
#define port_set(p, packed) ((p)->request_count = (packed))
#define port_isset(p) ((p)->request_count)
#define port_index(p, e) ((p) - (e)->execlist_port)
		GEM_DEBUG_DECL(u32 context_id);
	} execlist_port[2];
	struct rb_root execlist_queue;
	struct rb_node *execlist_first;
	unsigned int fw_domains;

	/* Contexts are pinned whilst they are active on the GPU. The last
	 * context executed remains active whilst the GPU is idle - the
	 * switch away and write to the context object only occurs on the
	 * next execution.  Contexts are only unpinned on retirement of the
	 * following request ensuring that we can always write to the object
	 * on the context switch even after idling. Across suspend, we switch
	 * to the kernel context and trash it as the save may not happen
	 * before the hardware is powered down.
	 */
	struct i915_gem_context *last_retired_context;

	/* We track the current MI_SET_CONTEXT in order to eliminate
	 * redudant context switches. This presumes that requests are not
	 * reordered! Or when they are the tracking is updated along with
	 * the emission of individual requests into the legacy command
	 * stream (ring).
	 */
	struct i915_gem_context *legacy_active_context;

	/* status_notifier: list of callbacks for context-switch changes */
	struct atomic_notifier_head context_status_notifier;

	struct intel_engine_hangcheck hangcheck;

	bool needs_cmd_parser;

	/*
	 * Table of commands the command parser needs to know about
	 * for this engine.
	 */
	DECLARE_HASHTABLE(cmd_hash, I915_CMD_HASH_ORDER);

	/*
	 * Table of registers allowed in commands that read/write registers.
	 */
	const struct drm_i915_reg_table *reg_tables;
	int reg_table_count;

	/*
	 * Returns the bitmask for the length field of the specified command.
	 * Return 0 for an unrecognized/invalid command.
	 *
	 * If the command parser finds an entry for a command in the engine's
	 * cmd_tables, it gets the command's length based on the table entry.
	 * If not, it calls this function to determine the per-engine length
	 * field encoding for the command (i.e. different opcode ranges use
	 * certain bits to encode the command length in the header).
	 */
	u32 (*get_cmd_length_mask)(u32 cmd_header);
};

static inline unsigned int
intel_engine_flag(const struct intel_engine_cs *engine)
{
	return BIT(engine->id);
}

static inline u32
intel_read_status_page(struct intel_engine_cs *engine, int reg)
{
	/* Ensure that the compiler doesn't optimize away the load. */
	return READ_ONCE(engine->status_page.page_addr[reg]);
}

static inline void
intel_write_status_page(struct intel_engine_cs *engine, int reg, u32 value)
{
	/* Writing into the status page should be done sparingly. Since
	 * we do when we are uncertain of the device state, we take a bit
	 * of extra paranoia to try and ensure that the HWS takes the value
	 * we give and that it doesn't end up trapped inside the CPU!
	 */
	if (static_cpu_has(X86_FEATURE_CLFLUSH)) {
		mb();
		clflush(&engine->status_page.page_addr[reg]);
		engine->status_page.page_addr[reg] = value;
		clflush(&engine->status_page.page_addr[reg]);
		mb();
	} else {
		WRITE_ONCE(engine->status_page.page_addr[reg], value);
	}
}

/*
 * Reads a dword out of the status page, which is written to from the command
 * queue by automatic updates, MI_REPORT_HEAD, MI_STORE_DATA_INDEX, or
 * MI_STORE_DATA_IMM.
 *
 * The following dwords have a reserved meaning:
 * 0x00: ISR copy, updated when an ISR bit not set in the HWSTAM changes.
 * 0x04: ring 0 head pointer
 * 0x05: ring 1 head pointer (915-class)
 * 0x06: ring 2 head pointer (915-class)
 * 0x10-0x1b: Context status DWords (GM45)
 * 0x1f: Last written status offset. (GM45)
 * 0x20-0x2f: Reserved (Gen6+)
 *
 * The area from dword 0x30 to 0x3ff is available for driver usage.
 */
#define I915_GEM_HWS_INDEX		0x30
#define I915_GEM_HWS_INDEX_ADDR (I915_GEM_HWS_INDEX << MI_STORE_DWORD_INDEX_SHIFT)
#define I915_GEM_HWS_SCRATCH_INDEX	0x40
#define I915_GEM_HWS_SCRATCH_ADDR (I915_GEM_HWS_SCRATCH_INDEX << MI_STORE_DWORD_INDEX_SHIFT)

struct intel_ring *
intel_engine_create_ring(struct intel_engine_cs *engine, int size);
<<<<<<< HEAD
int intel_ring_pin(struct intel_ring *ring, unsigned int offset_bias);
void intel_ring_reset(struct intel_ring *ring, u32 tail);
void intel_ring_update_space(struct intel_ring *ring);
=======
int intel_ring_pin(struct intel_ring *ring,
		   struct drm_i915_private *i915,
		   unsigned int offset_bias);
void intel_ring_reset(struct intel_ring *ring, u32 tail);
unsigned int intel_ring_update_space(struct intel_ring *ring);
>>>>>>> a2054256
void intel_ring_unpin(struct intel_ring *ring);
void intel_ring_free(struct intel_ring *ring);

void intel_engine_stop(struct intel_engine_cs *engine);
void intel_engine_cleanup(struct intel_engine_cs *engine);

void intel_legacy_submission_resume(struct drm_i915_private *dev_priv);

int __must_check intel_ring_cacheline_align(struct drm_i915_gem_request *req);

u32 __must_check *intel_ring_begin(struct drm_i915_gem_request *req,
				   unsigned int n);

static inline void
intel_ring_advance(struct drm_i915_gem_request *req, u32 *cs)
{
	/* Dummy function.
	 *
	 * This serves as a placeholder in the code so that the reader
	 * can compare against the preceding intel_ring_begin() and
	 * check that the number of dwords emitted matches the space
	 * reserved for the command packet (i.e. the value passed to
	 * intel_ring_begin()).
	 */
	GEM_BUG_ON((req->ring->vaddr + req->ring->emit) != cs);
}

static inline u32
intel_ring_wrap(const struct intel_ring *ring, u32 pos)
{
	return pos & (ring->size - 1);
}

static inline u32
intel_ring_offset(const struct drm_i915_gem_request *req, void *addr)
{
	/* Don't write ring->size (equivalent to 0) as that hangs some GPUs. */
	u32 offset = addr - req->ring->vaddr;
	GEM_BUG_ON(offset > req->ring->size);
	return intel_ring_wrap(req->ring, offset);
}

static inline void
assert_ring_tail_valid(const struct intel_ring *ring, unsigned int tail)
{
	/* We could combine these into a single tail operation, but keeping
	 * them as seperate tests will help identify the cause should one
	 * ever fire.
	 */
	GEM_BUG_ON(!IS_ALIGNED(tail, 8));
	GEM_BUG_ON(tail >= ring->size);

	/*
	 * "Ring Buffer Use"
	 *	Gen2 BSpec "1. Programming Environment" / 1.4.4.6
	 *	Gen3 BSpec "1c Memory Interface Functions" / 2.3.4.5
	 *	Gen4+ BSpec "1c Memory Interface and Command Stream" / 5.3.4.5
	 * "If the Ring Buffer Head Pointer and the Tail Pointer are on the
	 * same cacheline, the Head Pointer must not be greater than the Tail
	 * Pointer."
	 *
	 * We use ring->head as the last known location of the actual RING_HEAD,
	 * it may have advanced but in the worst case it is equally the same
	 * as ring->head and so we should never program RING_TAIL to advance
	 * into the same cacheline as ring->head.
	 */
#define cacheline(a) round_down(a, CACHELINE_BYTES)
	GEM_BUG_ON(cacheline(tail) == cacheline(ring->head) &&
		   tail < ring->head);
#undef cacheline
}

static inline unsigned int
intel_ring_set_tail(struct intel_ring *ring, unsigned int tail)
{
	/* Whilst writes to the tail are strictly order, there is no
	 * serialisation between readers and the writers. The tail may be
	 * read by i915_gem_request_retire() just as it is being updated
	 * by execlists, as although the breadcrumb is complete, the context
	 * switch hasn't been seen.
	 */
	assert_ring_tail_valid(ring, tail);
	ring->tail = tail;
	return tail;
}

void intel_engine_init_global_seqno(struct intel_engine_cs *engine, u32 seqno);

void intel_engine_setup_common(struct intel_engine_cs *engine);
int intel_engine_init_common(struct intel_engine_cs *engine);
int intel_engine_create_scratch(struct intel_engine_cs *engine, int size);
void intel_engine_cleanup_common(struct intel_engine_cs *engine);

int intel_init_render_ring_buffer(struct intel_engine_cs *engine);
int intel_init_bsd_ring_buffer(struct intel_engine_cs *engine);
int intel_init_blt_ring_buffer(struct intel_engine_cs *engine);
int intel_init_vebox_ring_buffer(struct intel_engine_cs *engine);

u64 intel_engine_get_active_head(struct intel_engine_cs *engine);
u64 intel_engine_get_last_batch_head(struct intel_engine_cs *engine);

static inline u32 intel_engine_get_seqno(struct intel_engine_cs *engine)
{
	return intel_read_status_page(engine, I915_GEM_HWS_INDEX);
}

static inline u32 intel_engine_last_submit(struct intel_engine_cs *engine)
{
	/* We are only peeking at the tail of the submit queue (and not the
	 * queue itself) in order to gain a hint as to the current active
	 * state of the engine. Callers are not expected to be taking
	 * engine->timeline->lock, nor are they expected to be concerned
	 * wtih serialising this hint with anything, so document it as
	 * a hint and nothing more.
	 */
	return READ_ONCE(engine->timeline->seqno);
}

int init_workarounds_ring(struct intel_engine_cs *engine);
int intel_ring_workarounds_emit(struct drm_i915_gem_request *req);

void intel_engine_get_instdone(struct intel_engine_cs *engine,
			       struct intel_instdone *instdone);

/*
 * Arbitrary size for largest possible 'add request' sequence. The code paths
 * are complex and variable. Empirical measurement shows that the worst case
 * is BDW at 192 bytes (6 + 6 + 36 dwords), then ILK at 136 bytes. However,
 * we need to allocate double the largest single packet within that emission
 * to account for tail wraparound (so 6 + 6 + 72 dwords for BDW).
 */
#define MIN_SPACE_FOR_ADD_REQUEST 336

static inline u32 intel_hws_seqno_address(struct intel_engine_cs *engine)
{
	return engine->status_page.ggtt_offset + I915_GEM_HWS_INDEX_ADDR;
}

/* intel_breadcrumbs.c -- user interrupt bottom-half for waiters */
int intel_engine_init_breadcrumbs(struct intel_engine_cs *engine);

static inline void intel_wait_init(struct intel_wait *wait,
				   struct drm_i915_gem_request *rq)
{
	wait->tsk = current;
	wait->request = rq;
}

static inline void intel_wait_init_for_seqno(struct intel_wait *wait, u32 seqno)
{
	wait->tsk = current;
	wait->seqno = seqno;
}

static inline bool intel_wait_has_seqno(const struct intel_wait *wait)
{
	return wait->seqno;
}

static inline bool
intel_wait_update_seqno(struct intel_wait *wait, u32 seqno)
{
	wait->seqno = seqno;
	return intel_wait_has_seqno(wait);
}

static inline bool
intel_wait_update_request(struct intel_wait *wait,
			  const struct drm_i915_gem_request *rq)
{
	return intel_wait_update_seqno(wait, i915_gem_request_global_seqno(rq));
}

static inline bool
intel_wait_check_seqno(const struct intel_wait *wait, u32 seqno)
{
	return wait->seqno == seqno;
}

static inline bool
intel_wait_check_request(const struct intel_wait *wait,
			 const struct drm_i915_gem_request *rq)
{
	return intel_wait_check_seqno(wait, i915_gem_request_global_seqno(rq));
}

static inline bool intel_wait_complete(const struct intel_wait *wait)
{
	return RB_EMPTY_NODE(&wait->node);
}

bool intel_engine_add_wait(struct intel_engine_cs *engine,
			   struct intel_wait *wait);
void intel_engine_remove_wait(struct intel_engine_cs *engine,
			      struct intel_wait *wait);
void intel_engine_enable_signaling(struct drm_i915_gem_request *request,
				   bool wakeup);
void intel_engine_cancel_signaling(struct drm_i915_gem_request *request);

static inline bool intel_engine_has_waiter(const struct intel_engine_cs *engine)
{
	return READ_ONCE(engine->breadcrumbs.irq_wait);
}

unsigned int intel_engine_wakeup(struct intel_engine_cs *engine);
#define ENGINE_WAKEUP_WAITER BIT(0)
#define ENGINE_WAKEUP_ASLEEP BIT(1)

void __intel_engine_disarm_breadcrumbs(struct intel_engine_cs *engine);
void intel_engine_disarm_breadcrumbs(struct intel_engine_cs *engine);

void intel_engine_reset_breadcrumbs(struct intel_engine_cs *engine);
void intel_engine_fini_breadcrumbs(struct intel_engine_cs *engine);
bool intel_breadcrumbs_busy(struct intel_engine_cs *engine);

static inline u32 *gen8_emit_pipe_control(u32 *batch, u32 flags, u32 offset)
{
	memset(batch, 0, 6 * sizeof(u32));

	batch[0] = GFX_OP_PIPE_CONTROL(6);
	batch[1] = flags;
	batch[2] = offset;

	return batch + 6;
}

bool intel_engine_is_idle(struct intel_engine_cs *engine);
bool intel_engines_are_idle(struct drm_i915_private *dev_priv);

void intel_engines_mark_idle(struct drm_i915_private *i915);
void intel_engines_reset_default_submission(struct drm_i915_private *i915);

#endif /* _INTEL_RINGBUFFER_H_ */<|MERGE_RESOLUTION|>--- conflicted
+++ resolved
@@ -497,17 +497,11 @@
 
 struct intel_ring *
 intel_engine_create_ring(struct intel_engine_cs *engine, int size);
-<<<<<<< HEAD
-int intel_ring_pin(struct intel_ring *ring, unsigned int offset_bias);
-void intel_ring_reset(struct intel_ring *ring, u32 tail);
-void intel_ring_update_space(struct intel_ring *ring);
-=======
 int intel_ring_pin(struct intel_ring *ring,
 		   struct drm_i915_private *i915,
 		   unsigned int offset_bias);
 void intel_ring_reset(struct intel_ring *ring, u32 tail);
 unsigned int intel_ring_update_space(struct intel_ring *ring);
->>>>>>> a2054256
 void intel_ring_unpin(struct intel_ring *ring);
 void intel_ring_free(struct intel_ring *ring);
 
