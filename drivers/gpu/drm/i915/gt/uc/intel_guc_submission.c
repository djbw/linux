// SPDX-License-Identifier: MIT
/*
 * Copyright © 2014 Intel Corporation
 */

#include <linux/circ_buf.h>

#include "gem/i915_gem_context.h"
#include "gt/gen8_engine_cs.h"
#include "gt/intel_breadcrumbs.h"
#include "gt/intel_context.h"
#include "gt/intel_engine_heartbeat.h"
#include "gt/intel_engine_pm.h"
#include "gt/intel_engine_regs.h"
#include "gt/intel_gpu_commands.h"
#include "gt/intel_gt.h"
#include "gt/intel_gt_clock_utils.h"
#include "gt/intel_gt_irq.h"
#include "gt/intel_gt_pm.h"
#include "gt/intel_gt_regs.h"
#include "gt/intel_gt_requests.h"
#include "gt/intel_lrc.h"
#include "gt/intel_lrc_reg.h"
#include "gt/intel_mocs.h"
#include "gt/intel_ring.h"

#include "intel_guc_ads.h"
#include "intel_guc_capture.h"
#include "intel_guc_submission.h"

#include "i915_drv.h"
#include "i915_trace.h"

/**
 * DOC: GuC-based command submission
 *
 * The Scratch registers:
 * There are 16 MMIO-based registers start from 0xC180. The kernel driver writes
 * a value to the action register (SOFT_SCRATCH_0) along with any data. It then
 * triggers an interrupt on the GuC via another register write (0xC4C8).
 * Firmware writes a success/fail code back to the action register after
 * processes the request. The kernel driver polls waiting for this update and
 * then proceeds.
 *
 * Command Transport buffers (CTBs):
 * Covered in detail in other sections but CTBs (Host to GuC - H2G, GuC to Host
 * - G2H) are a message interface between the i915 and GuC.
 *
 * Context registration:
 * Before a context can be submitted it must be registered with the GuC via a
 * H2G. A unique guc_id is associated with each context. The context is either
 * registered at request creation time (normal operation) or at submission time
 * (abnormal operation, e.g. after a reset).
 *
 * Context submission:
 * The i915 updates the LRC tail value in memory. The i915 must enable the
 * scheduling of the context within the GuC for the GuC to actually consider it.
 * Therefore, the first time a disabled context is submitted we use a schedule
 * enable H2G, while follow up submissions are done via the context submit H2G,
 * which informs the GuC that a previously enabled context has new work
 * available.
 *
 * Context unpin:
 * To unpin a context a H2G is used to disable scheduling. When the
 * corresponding G2H returns indicating the scheduling disable operation has
 * completed it is safe to unpin the context. While a disable is in flight it
 * isn't safe to resubmit the context so a fence is used to stall all future
 * requests of that context until the G2H is returned.
 *
 * Context deregistration:
 * Before a context can be destroyed or if we steal its guc_id we must
 * deregister the context with the GuC via H2G. If stealing the guc_id it isn't
 * safe to submit anything to this guc_id until the deregister completes so a
 * fence is used to stall all requests associated with this guc_id until the
 * corresponding G2H returns indicating the guc_id has been deregistered.
 *
 * submission_state.guc_ids:
 * Unique number associated with private GuC context data passed in during
 * context registration / submission / deregistration. 64k available. Simple ida
 * is used for allocation.
 *
 * Stealing guc_ids:
 * If no guc_ids are available they can be stolen from another context at
 * request creation time if that context is unpinned. If a guc_id can't be found
 * we punt this problem to the user as we believe this is near impossible to hit
 * during normal use cases.
 *
 * Locking:
 * In the GuC submission code we have 3 basic spin locks which protect
 * everything. Details about each below.
 *
 * sched_engine->lock
 * This is the submission lock for all contexts that share an i915 schedule
 * engine (sched_engine), thus only one of the contexts which share a
 * sched_engine can be submitting at a time. Currently only one sched_engine is
 * used for all of GuC submission but that could change in the future.
 *
 * guc->submission_state.lock
 * Global lock for GuC submission state. Protects guc_ids and destroyed contexts
 * list.
 *
 * ce->guc_state.lock
 * Protects everything under ce->guc_state. Ensures that a context is in the
 * correct state before issuing a H2G. e.g. We don't issue a schedule disable
 * on a disabled context (bad idea), we don't issue a schedule enable when a
 * schedule disable is in flight, etc... Also protects list of inflight requests
 * on the context and the priority management state. Lock is individual to each
 * context.
 *
 * Lock ordering rules:
 * sched_engine->lock -> ce->guc_state.lock
 * guc->submission_state.lock -> ce->guc_state.lock
 *
 * Reset races:
 * When a full GT reset is triggered it is assumed that some G2H responses to
 * H2Gs can be lost as the GuC is also reset. Losing these G2H can prove to be
 * fatal as we do certain operations upon receiving a G2H (e.g. destroy
 * contexts, release guc_ids, etc...). When this occurs we can scrub the
 * context state and cleanup appropriately, however this is quite racey.
 * To avoid races, the reset code must disable submission before scrubbing for
 * the missing G2H, while the submission code must check for submission being
 * disabled and skip sending H2Gs and updating context states when it is. Both
 * sides must also make sure to hold the relevant locks.
 */

/* GuC Virtual Engine */
struct guc_virtual_engine {
	struct intel_engine_cs base;
	struct intel_context context;
};

static struct intel_context *
guc_create_virtual(struct intel_engine_cs **siblings, unsigned int count,
		   unsigned long flags);

static struct intel_context *
guc_create_parallel(struct intel_engine_cs **engines,
		    unsigned int num_siblings,
		    unsigned int width);

#define GUC_REQUEST_SIZE 64 /* bytes */

/*
 * We reserve 1/16 of the guc_ids for multi-lrc as these need to be contiguous
 * per the GuC submission interface. A different allocation algorithm is used
 * (bitmap vs. ida) between multi-lrc and single-lrc hence the reason to
 * partition the guc_id space. We believe the number of multi-lrc contexts in
 * use should be low and 1/16 should be sufficient. Minimum of 32 guc_ids for
 * multi-lrc.
 */
#define NUMBER_MULTI_LRC_GUC_ID(guc)	\
	((guc)->submission_state.num_guc_ids / 16)

/*
 * Below is a set of functions which control the GuC scheduling state which
 * require a lock.
 */
#define SCHED_STATE_WAIT_FOR_DEREGISTER_TO_REGISTER	BIT(0)
#define SCHED_STATE_DESTROYED				BIT(1)
#define SCHED_STATE_PENDING_DISABLE			BIT(2)
#define SCHED_STATE_BANNED				BIT(3)
#define SCHED_STATE_ENABLED				BIT(4)
#define SCHED_STATE_PENDING_ENABLE			BIT(5)
#define SCHED_STATE_REGISTERED				BIT(6)
#define SCHED_STATE_POLICY_REQUIRED			BIT(7)
#define SCHED_STATE_BLOCKED_SHIFT			8
#define SCHED_STATE_BLOCKED		BIT(SCHED_STATE_BLOCKED_SHIFT)
#define SCHED_STATE_BLOCKED_MASK	(0xfff << SCHED_STATE_BLOCKED_SHIFT)

static inline void init_sched_state(struct intel_context *ce)
{
	lockdep_assert_held(&ce->guc_state.lock);
	ce->guc_state.sched_state &= SCHED_STATE_BLOCKED_MASK;
}

__maybe_unused
static bool sched_state_is_init(struct intel_context *ce)
{
	/* Kernel contexts can have SCHED_STATE_REGISTERED after suspend. */
	return !(ce->guc_state.sched_state &
		 ~(SCHED_STATE_BLOCKED_MASK | SCHED_STATE_REGISTERED));
}

static inline bool
context_wait_for_deregister_to_register(struct intel_context *ce)
{
	return ce->guc_state.sched_state &
		SCHED_STATE_WAIT_FOR_DEREGISTER_TO_REGISTER;
}

static inline void
set_context_wait_for_deregister_to_register(struct intel_context *ce)
{
	lockdep_assert_held(&ce->guc_state.lock);
	ce->guc_state.sched_state |=
		SCHED_STATE_WAIT_FOR_DEREGISTER_TO_REGISTER;
}

static inline void
clr_context_wait_for_deregister_to_register(struct intel_context *ce)
{
	lockdep_assert_held(&ce->guc_state.lock);
	ce->guc_state.sched_state &=
		~SCHED_STATE_WAIT_FOR_DEREGISTER_TO_REGISTER;
}

static inline bool
context_destroyed(struct intel_context *ce)
{
	return ce->guc_state.sched_state & SCHED_STATE_DESTROYED;
}

static inline void
set_context_destroyed(struct intel_context *ce)
{
	lockdep_assert_held(&ce->guc_state.lock);
	ce->guc_state.sched_state |= SCHED_STATE_DESTROYED;
}

static inline bool context_pending_disable(struct intel_context *ce)
{
	return ce->guc_state.sched_state & SCHED_STATE_PENDING_DISABLE;
}

static inline void set_context_pending_disable(struct intel_context *ce)
{
	lockdep_assert_held(&ce->guc_state.lock);
	ce->guc_state.sched_state |= SCHED_STATE_PENDING_DISABLE;
}

static inline void clr_context_pending_disable(struct intel_context *ce)
{
	lockdep_assert_held(&ce->guc_state.lock);
	ce->guc_state.sched_state &= ~SCHED_STATE_PENDING_DISABLE;
}

static inline bool context_banned(struct intel_context *ce)
{
	return ce->guc_state.sched_state & SCHED_STATE_BANNED;
}

static inline void set_context_banned(struct intel_context *ce)
{
	lockdep_assert_held(&ce->guc_state.lock);
	ce->guc_state.sched_state |= SCHED_STATE_BANNED;
}

static inline void clr_context_banned(struct intel_context *ce)
{
	lockdep_assert_held(&ce->guc_state.lock);
	ce->guc_state.sched_state &= ~SCHED_STATE_BANNED;
}

static inline bool context_enabled(struct intel_context *ce)
{
	return ce->guc_state.sched_state & SCHED_STATE_ENABLED;
}

static inline void set_context_enabled(struct intel_context *ce)
{
	lockdep_assert_held(&ce->guc_state.lock);
	ce->guc_state.sched_state |= SCHED_STATE_ENABLED;
}

static inline void clr_context_enabled(struct intel_context *ce)
{
	lockdep_assert_held(&ce->guc_state.lock);
	ce->guc_state.sched_state &= ~SCHED_STATE_ENABLED;
}

static inline bool context_pending_enable(struct intel_context *ce)
{
	return ce->guc_state.sched_state & SCHED_STATE_PENDING_ENABLE;
}

static inline void set_context_pending_enable(struct intel_context *ce)
{
	lockdep_assert_held(&ce->guc_state.lock);
	ce->guc_state.sched_state |= SCHED_STATE_PENDING_ENABLE;
}

static inline void clr_context_pending_enable(struct intel_context *ce)
{
	lockdep_assert_held(&ce->guc_state.lock);
	ce->guc_state.sched_state &= ~SCHED_STATE_PENDING_ENABLE;
}

static inline bool context_registered(struct intel_context *ce)
{
	return ce->guc_state.sched_state & SCHED_STATE_REGISTERED;
}

static inline void set_context_registered(struct intel_context *ce)
{
	lockdep_assert_held(&ce->guc_state.lock);
	ce->guc_state.sched_state |= SCHED_STATE_REGISTERED;
}

static inline void clr_context_registered(struct intel_context *ce)
{
	lockdep_assert_held(&ce->guc_state.lock);
	ce->guc_state.sched_state &= ~SCHED_STATE_REGISTERED;
}

static inline bool context_policy_required(struct intel_context *ce)
{
	return ce->guc_state.sched_state & SCHED_STATE_POLICY_REQUIRED;
}

static inline void set_context_policy_required(struct intel_context *ce)
{
	lockdep_assert_held(&ce->guc_state.lock);
	ce->guc_state.sched_state |= SCHED_STATE_POLICY_REQUIRED;
}

static inline void clr_context_policy_required(struct intel_context *ce)
{
	lockdep_assert_held(&ce->guc_state.lock);
	ce->guc_state.sched_state &= ~SCHED_STATE_POLICY_REQUIRED;
}

static inline u32 context_blocked(struct intel_context *ce)
{
	return (ce->guc_state.sched_state & SCHED_STATE_BLOCKED_MASK) >>
		SCHED_STATE_BLOCKED_SHIFT;
}

static inline void incr_context_blocked(struct intel_context *ce)
{
	lockdep_assert_held(&ce->guc_state.lock);

	ce->guc_state.sched_state += SCHED_STATE_BLOCKED;

	GEM_BUG_ON(!context_blocked(ce));	/* Overflow check */
}

static inline void decr_context_blocked(struct intel_context *ce)
{
	lockdep_assert_held(&ce->guc_state.lock);

	GEM_BUG_ON(!context_blocked(ce));	/* Underflow check */

	ce->guc_state.sched_state -= SCHED_STATE_BLOCKED;
}

static inline bool context_has_committed_requests(struct intel_context *ce)
{
	return !!ce->guc_state.number_committed_requests;
}

static inline void incr_context_committed_requests(struct intel_context *ce)
{
	lockdep_assert_held(&ce->guc_state.lock);
	++ce->guc_state.number_committed_requests;
	GEM_BUG_ON(ce->guc_state.number_committed_requests < 0);
}

static inline void decr_context_committed_requests(struct intel_context *ce)
{
	lockdep_assert_held(&ce->guc_state.lock);
	--ce->guc_state.number_committed_requests;
	GEM_BUG_ON(ce->guc_state.number_committed_requests < 0);
}

static struct intel_context *
request_to_scheduling_context(struct i915_request *rq)
{
	return intel_context_to_parent(rq->context);
}

static inline bool context_guc_id_invalid(struct intel_context *ce)
{
	return ce->guc_id.id == GUC_INVALID_CONTEXT_ID;
}

static inline void set_context_guc_id_invalid(struct intel_context *ce)
{
	ce->guc_id.id = GUC_INVALID_CONTEXT_ID;
}

static inline struct intel_guc *ce_to_guc(struct intel_context *ce)
{
	return &ce->engine->gt->uc.guc;
}

static inline struct i915_priolist *to_priolist(struct rb_node *rb)
{
	return rb_entry(rb, struct i915_priolist, node);
}

/*
 * When using multi-lrc submission a scratch memory area is reserved in the
 * parent's context state for the process descriptor, work queue, and handshake
 * between the parent + children contexts to insert safe preemption points
 * between each of the BBs. Currently the scratch area is sized to a page.
 *
 * The layout of this scratch area is below:
 * 0						guc_process_desc
 * + sizeof(struct guc_process_desc)		child go
 * + CACHELINE_BYTES				child join[0]
 * ...
 * + CACHELINE_BYTES				child join[n - 1]
 * ...						unused
 * PARENT_SCRATCH_SIZE / 2			work queue start
 * ...						work queue
 * PARENT_SCRATCH_SIZE - 1			work queue end
 */
#define WQ_SIZE			(PARENT_SCRATCH_SIZE / 2)
#define WQ_OFFSET		(PARENT_SCRATCH_SIZE - WQ_SIZE)

struct sync_semaphore {
	u32 semaphore;
	u8 unused[CACHELINE_BYTES - sizeof(u32)];
};

struct parent_scratch {
	union guc_descs {
		struct guc_sched_wq_desc wq_desc;
		struct guc_process_desc_v69 pdesc;
	} descs;

	struct sync_semaphore go;
	struct sync_semaphore join[MAX_ENGINE_INSTANCE + 1];

	u8 unused[WQ_OFFSET - sizeof(union guc_descs) -
		sizeof(struct sync_semaphore) * (MAX_ENGINE_INSTANCE + 2)];

	u32 wq[WQ_SIZE / sizeof(u32)];
};

static u32 __get_parent_scratch_offset(struct intel_context *ce)
{
	GEM_BUG_ON(!ce->parallel.guc.parent_page);

	return ce->parallel.guc.parent_page * PAGE_SIZE;
}

static u32 __get_wq_offset(struct intel_context *ce)
{
	BUILD_BUG_ON(offsetof(struct parent_scratch, wq) != WQ_OFFSET);

	return __get_parent_scratch_offset(ce) + WQ_OFFSET;
}

static struct parent_scratch *
__get_parent_scratch(struct intel_context *ce)
{
	BUILD_BUG_ON(sizeof(struct parent_scratch) != PARENT_SCRATCH_SIZE);
	BUILD_BUG_ON(sizeof(struct sync_semaphore) != CACHELINE_BYTES);

	/*
	 * Need to subtract LRC_STATE_OFFSET here as the
	 * parallel.guc.parent_page is the offset into ce->state while
	 * ce->lrc_reg_reg is ce->state + LRC_STATE_OFFSET.
	 */
	return (struct parent_scratch *)
		(ce->lrc_reg_state +
		 ((__get_parent_scratch_offset(ce) -
		   LRC_STATE_OFFSET) / sizeof(u32)));
}

static struct guc_process_desc_v69 *
__get_process_desc_v69(struct intel_context *ce)
{
	struct parent_scratch *ps = __get_parent_scratch(ce);

	return &ps->descs.pdesc;
}

static struct guc_sched_wq_desc *
__get_wq_desc_v70(struct intel_context *ce)
{
	struct parent_scratch *ps = __get_parent_scratch(ce);

	return &ps->descs.wq_desc;
}

static u32 *get_wq_pointer(struct intel_context *ce, u32 wqi_size)
{
	/*
	 * Check for space in work queue. Caching a value of head pointer in
	 * intel_context structure in order reduce the number accesses to shared
	 * GPU memory which may be across a PCIe bus.
	 */
#define AVAILABLE_SPACE	\
	CIRC_SPACE(ce->parallel.guc.wqi_tail, ce->parallel.guc.wqi_head, WQ_SIZE)
	if (wqi_size > AVAILABLE_SPACE) {
		ce->parallel.guc.wqi_head = READ_ONCE(*ce->parallel.guc.wq_head);

		if (wqi_size > AVAILABLE_SPACE)
			return NULL;
	}
#undef AVAILABLE_SPACE

	return &__get_parent_scratch(ce)->wq[ce->parallel.guc.wqi_tail / sizeof(u32)];
}

static inline struct intel_context *__get_context(struct intel_guc *guc, u32 id)
{
	struct intel_context *ce = xa_load(&guc->context_lookup, id);

	GEM_BUG_ON(id >= GUC_MAX_CONTEXT_ID);

	return ce;
}

static struct guc_lrc_desc_v69 *__get_lrc_desc_v69(struct intel_guc *guc, u32 index)
{
	struct guc_lrc_desc_v69 *base = guc->lrc_desc_pool_vaddr_v69;

	if (!base)
		return NULL;

	GEM_BUG_ON(index >= GUC_MAX_CONTEXT_ID);

	return &base[index];
}

static int guc_lrc_desc_pool_create_v69(struct intel_guc *guc)
{
	u32 size;
	int ret;

	size = PAGE_ALIGN(sizeof(struct guc_lrc_desc_v69) *
			  GUC_MAX_CONTEXT_ID);
	ret = intel_guc_allocate_and_map_vma(guc, size, &guc->lrc_desc_pool_v69,
					     (void **)&guc->lrc_desc_pool_vaddr_v69);
	if (ret)
		return ret;

	return 0;
}

static void guc_lrc_desc_pool_destroy_v69(struct intel_guc *guc)
{
	if (!guc->lrc_desc_pool_vaddr_v69)
		return;

	guc->lrc_desc_pool_vaddr_v69 = NULL;
	i915_vma_unpin_and_release(&guc->lrc_desc_pool_v69, I915_VMA_RELEASE_MAP);
}

static inline bool guc_submission_initialized(struct intel_guc *guc)
{
	return guc->submission_initialized;
}

static inline void _reset_lrc_desc_v69(struct intel_guc *guc, u32 id)
{
	struct guc_lrc_desc_v69 *desc = __get_lrc_desc_v69(guc, id);

	if (desc)
		memset(desc, 0, sizeof(*desc));
}

static inline bool ctx_id_mapped(struct intel_guc *guc, u32 id)
{
	return __get_context(guc, id);
}

static inline void set_ctx_id_mapping(struct intel_guc *guc, u32 id,
				      struct intel_context *ce)
{
	unsigned long flags;

	/*
	 * xarray API doesn't have xa_save_irqsave wrapper, so calling the
	 * lower level functions directly.
	 */
	xa_lock_irqsave(&guc->context_lookup, flags);
	__xa_store(&guc->context_lookup, id, ce, GFP_ATOMIC);
	xa_unlock_irqrestore(&guc->context_lookup, flags);
}

static inline void clr_ctx_id_mapping(struct intel_guc *guc, u32 id)
{
	unsigned long flags;

	if (unlikely(!guc_submission_initialized(guc)))
		return;

	_reset_lrc_desc_v69(guc, id);

	/*
	 * xarray API doesn't have xa_erase_irqsave wrapper, so calling
	 * the lower level functions directly.
	 */
	xa_lock_irqsave(&guc->context_lookup, flags);
	__xa_erase(&guc->context_lookup, id);
	xa_unlock_irqrestore(&guc->context_lookup, flags);
}

static void decr_outstanding_submission_g2h(struct intel_guc *guc)
{
	if (atomic_dec_and_test(&guc->outstanding_submission_g2h))
		wake_up_all(&guc->ct.wq);
}

static int guc_submission_send_busy_loop(struct intel_guc *guc,
					 const u32 *action,
					 u32 len,
					 u32 g2h_len_dw,
					 bool loop)
{
	/*
	 * We always loop when a send requires a reply (i.e. g2h_len_dw > 0),
	 * so we don't handle the case where we don't get a reply because we
	 * aborted the send due to the channel being busy.
	 */
	GEM_BUG_ON(g2h_len_dw && !loop);

	if (g2h_len_dw)
		atomic_inc(&guc->outstanding_submission_g2h);

	return intel_guc_send_busy_loop(guc, action, len, g2h_len_dw, loop);
}

int intel_guc_wait_for_pending_msg(struct intel_guc *guc,
				   atomic_t *wait_var,
				   bool interruptible,
				   long timeout)
{
	const int state = interruptible ?
		TASK_INTERRUPTIBLE : TASK_UNINTERRUPTIBLE;
	DEFINE_WAIT(wait);

	might_sleep();
	GEM_BUG_ON(timeout < 0);

	if (!atomic_read(wait_var))
		return 0;

	if (!timeout)
		return -ETIME;

	for (;;) {
		prepare_to_wait(&guc->ct.wq, &wait, state);

		if (!atomic_read(wait_var))
			break;

		if (signal_pending_state(state, current)) {
			timeout = -EINTR;
			break;
		}

		if (!timeout) {
			timeout = -ETIME;
			break;
		}

		timeout = io_schedule_timeout(timeout);
	}
	finish_wait(&guc->ct.wq, &wait);

	return (timeout < 0) ? timeout : 0;
}

int intel_guc_wait_for_idle(struct intel_guc *guc, long timeout)
{
	if (!intel_uc_uses_guc_submission(&guc_to_gt(guc)->uc))
		return 0;

	return intel_guc_wait_for_pending_msg(guc,
					      &guc->outstanding_submission_g2h,
					      true, timeout);
}

static int guc_context_policy_init_v70(struct intel_context *ce, bool loop);
static int try_context_registration(struct intel_context *ce, bool loop);

static int __guc_add_request(struct intel_guc *guc, struct i915_request *rq)
{
	int err = 0;
	struct intel_context *ce = request_to_scheduling_context(rq);
	u32 action[3];
	int len = 0;
	u32 g2h_len_dw = 0;
	bool enabled;

	lockdep_assert_held(&rq->engine->sched_engine->lock);

	/*
	 * Corner case where requests were sitting in the priority list or a
	 * request resubmitted after the context was banned.
	 */
	if (unlikely(intel_context_is_banned(ce))) {
		i915_request_put(i915_request_mark_eio(rq));
		intel_engine_signal_breadcrumbs(ce->engine);
		return 0;
	}

	GEM_BUG_ON(!atomic_read(&ce->guc_id.ref));
	GEM_BUG_ON(context_guc_id_invalid(ce));

	if (context_policy_required(ce)) {
		err = guc_context_policy_init_v70(ce, false);
		if (err)
			return err;
	}

	spin_lock(&ce->guc_state.lock);

	/*
	 * The request / context will be run on the hardware when scheduling
	 * gets enabled in the unblock. For multi-lrc we still submit the
	 * context to move the LRC tails.
	 */
	if (unlikely(context_blocked(ce) && !intel_context_is_parent(ce)))
		goto out;

	enabled = context_enabled(ce) || context_blocked(ce);

	if (!enabled) {
		action[len++] = INTEL_GUC_ACTION_SCHED_CONTEXT_MODE_SET;
		action[len++] = ce->guc_id.id;
		action[len++] = GUC_CONTEXT_ENABLE;
		set_context_pending_enable(ce);
		intel_context_get(ce);
		g2h_len_dw = G2H_LEN_DW_SCHED_CONTEXT_MODE_SET;
	} else {
		action[len++] = INTEL_GUC_ACTION_SCHED_CONTEXT;
		action[len++] = ce->guc_id.id;
	}

	err = intel_guc_send_nb(guc, action, len, g2h_len_dw);
	if (!enabled && !err) {
		trace_intel_context_sched_enable(ce);
		atomic_inc(&guc->outstanding_submission_g2h);
		set_context_enabled(ce);

		/*
		 * Without multi-lrc KMD does the submission step (moving the
		 * lrc tail) so enabling scheduling is sufficient to submit the
		 * context. This isn't the case in multi-lrc submission as the
		 * GuC needs to move the tails, hence the need for another H2G
		 * to submit a multi-lrc context after enabling scheduling.
		 */
		if (intel_context_is_parent(ce)) {
			action[0] = INTEL_GUC_ACTION_SCHED_CONTEXT;
			err = intel_guc_send_nb(guc, action, len - 1, 0);
		}
	} else if (!enabled) {
		clr_context_pending_enable(ce);
		intel_context_put(ce);
	}
	if (likely(!err))
		trace_i915_request_guc_submit(rq);

out:
	spin_unlock(&ce->guc_state.lock);
	return err;
}

static int guc_add_request(struct intel_guc *guc, struct i915_request *rq)
{
	int ret = __guc_add_request(guc, rq);

	if (unlikely(ret == -EBUSY)) {
		guc->stalled_request = rq;
		guc->submission_stall_reason = STALL_ADD_REQUEST;
	}

	return ret;
}

static inline void guc_set_lrc_tail(struct i915_request *rq)
{
	rq->context->lrc_reg_state[CTX_RING_TAIL] =
		intel_ring_set_tail(rq->ring, rq->tail);
}

static inline int rq_prio(const struct i915_request *rq)
{
	return rq->sched.attr.priority;
}

static bool is_multi_lrc_rq(struct i915_request *rq)
{
	return intel_context_is_parallel(rq->context);
}

static bool can_merge_rq(struct i915_request *rq,
			 struct i915_request *last)
{
	return request_to_scheduling_context(rq) ==
		request_to_scheduling_context(last);
}

static u32 wq_space_until_wrap(struct intel_context *ce)
{
	return (WQ_SIZE - ce->parallel.guc.wqi_tail);
}

static void write_wqi(struct intel_context *ce, u32 wqi_size)
{
	BUILD_BUG_ON(!is_power_of_2(WQ_SIZE));

	/*
	 * Ensure WQI are visible before updating tail
	 */
	intel_guc_write_barrier(ce_to_guc(ce));

	ce->parallel.guc.wqi_tail = (ce->parallel.guc.wqi_tail + wqi_size) &
		(WQ_SIZE - 1);
	WRITE_ONCE(*ce->parallel.guc.wq_tail, ce->parallel.guc.wqi_tail);
}

static int guc_wq_noop_append(struct intel_context *ce)
{
	u32 *wqi = get_wq_pointer(ce, wq_space_until_wrap(ce));
	u32 len_dw = wq_space_until_wrap(ce) / sizeof(u32) - 1;

	if (!wqi)
		return -EBUSY;

	GEM_BUG_ON(!FIELD_FIT(WQ_LEN_MASK, len_dw));

	*wqi = FIELD_PREP(WQ_TYPE_MASK, WQ_TYPE_NOOP) |
		FIELD_PREP(WQ_LEN_MASK, len_dw);
	ce->parallel.guc.wqi_tail = 0;

	return 0;
}

static int __guc_wq_item_append(struct i915_request *rq)
{
	struct intel_context *ce = request_to_scheduling_context(rq);
	struct intel_context *child;
	unsigned int wqi_size = (ce->parallel.number_children + 4) *
		sizeof(u32);
	u32 *wqi;
	u32 len_dw = (wqi_size / sizeof(u32)) - 1;
	int ret;

	/* Ensure context is in correct state updating work queue */
	GEM_BUG_ON(!atomic_read(&ce->guc_id.ref));
	GEM_BUG_ON(context_guc_id_invalid(ce));
	GEM_BUG_ON(context_wait_for_deregister_to_register(ce));
	GEM_BUG_ON(!ctx_id_mapped(ce_to_guc(ce), ce->guc_id.id));

	/* Insert NOOP if this work queue item will wrap the tail pointer. */
	if (wqi_size > wq_space_until_wrap(ce)) {
		ret = guc_wq_noop_append(ce);
		if (ret)
			return ret;
	}

	wqi = get_wq_pointer(ce, wqi_size);
	if (!wqi)
		return -EBUSY;

	GEM_BUG_ON(!FIELD_FIT(WQ_LEN_MASK, len_dw));

	*wqi++ = FIELD_PREP(WQ_TYPE_MASK, WQ_TYPE_MULTI_LRC) |
		FIELD_PREP(WQ_LEN_MASK, len_dw);
	*wqi++ = ce->lrc.lrca;
	*wqi++ = FIELD_PREP(WQ_GUC_ID_MASK, ce->guc_id.id) |
	       FIELD_PREP(WQ_RING_TAIL_MASK, ce->ring->tail / sizeof(u64));
	*wqi++ = 0;	/* fence_id */
	for_each_child(ce, child)
		*wqi++ = child->ring->tail / sizeof(u64);

	write_wqi(ce, wqi_size);

	return 0;
}

static int guc_wq_item_append(struct intel_guc *guc,
			      struct i915_request *rq)
{
	struct intel_context *ce = request_to_scheduling_context(rq);
	int ret = 0;

	if (likely(!intel_context_is_banned(ce))) {
		ret = __guc_wq_item_append(rq);

		if (unlikely(ret == -EBUSY)) {
			guc->stalled_request = rq;
			guc->submission_stall_reason = STALL_MOVE_LRC_TAIL;
		}
	}

	return ret;
}

static bool multi_lrc_submit(struct i915_request *rq)
{
	struct intel_context *ce = request_to_scheduling_context(rq);

	intel_ring_set_tail(rq->ring, rq->tail);

	/*
	 * We expect the front end (execbuf IOCTL) to set this flag on the last
	 * request generated from a multi-BB submission. This indicates to the
	 * backend (GuC interface) that we should submit this context thus
	 * submitting all the requests generated in parallel.
	 */
	return test_bit(I915_FENCE_FLAG_SUBMIT_PARALLEL, &rq->fence.flags) ||
		intel_context_is_banned(ce);
}

static int guc_dequeue_one_context(struct intel_guc *guc)
{
	struct i915_sched_engine * const sched_engine = guc->sched_engine;
	struct i915_request *last = NULL;
	bool submit = false;
	struct rb_node *rb;
	int ret;

	lockdep_assert_held(&sched_engine->lock);

	if (guc->stalled_request) {
		submit = true;
		last = guc->stalled_request;

		switch (guc->submission_stall_reason) {
		case STALL_REGISTER_CONTEXT:
			goto register_context;
		case STALL_MOVE_LRC_TAIL:
			goto move_lrc_tail;
		case STALL_ADD_REQUEST:
			goto add_request;
		default:
			MISSING_CASE(guc->submission_stall_reason);
		}
	}

	while ((rb = rb_first_cached(&sched_engine->queue))) {
		struct i915_priolist *p = to_priolist(rb);
		struct i915_request *rq, *rn;

		priolist_for_each_request_consume(rq, rn, p) {
			if (last && !can_merge_rq(rq, last))
				goto register_context;

			list_del_init(&rq->sched.link);

			__i915_request_submit(rq);

			trace_i915_request_in(rq, 0);
			last = rq;

			if (is_multi_lrc_rq(rq)) {
				/*
				 * We need to coalesce all multi-lrc requests in
				 * a relationship into a single H2G. We are
				 * guaranteed that all of these requests will be
				 * submitted sequentially.
				 */
				if (multi_lrc_submit(rq)) {
					submit = true;
					goto register_context;
				}
			} else {
				submit = true;
			}
		}

		rb_erase_cached(&p->node, &sched_engine->queue);
		i915_priolist_free(p);
	}

register_context:
	if (submit) {
		struct intel_context *ce = request_to_scheduling_context(last);

		if (unlikely(!ctx_id_mapped(guc, ce->guc_id.id) &&
			     !intel_context_is_banned(ce))) {
			ret = try_context_registration(ce, false);
			if (unlikely(ret == -EPIPE)) {
				goto deadlk;
			} else if (ret == -EBUSY) {
				guc->stalled_request = last;
				guc->submission_stall_reason =
					STALL_REGISTER_CONTEXT;
				goto schedule_tasklet;
			} else if (ret != 0) {
				GEM_WARN_ON(ret);	/* Unexpected */
				goto deadlk;
			}
		}

move_lrc_tail:
		if (is_multi_lrc_rq(last)) {
			ret = guc_wq_item_append(guc, last);
			if (ret == -EBUSY) {
				goto schedule_tasklet;
			} else if (ret != 0) {
				GEM_WARN_ON(ret);	/* Unexpected */
				goto deadlk;
			}
		} else {
			guc_set_lrc_tail(last);
		}

add_request:
		ret = guc_add_request(guc, last);
		if (unlikely(ret == -EPIPE)) {
			goto deadlk;
		} else if (ret == -EBUSY) {
			goto schedule_tasklet;
		} else if (ret != 0) {
			GEM_WARN_ON(ret);	/* Unexpected */
			goto deadlk;
		}
	}

	guc->stalled_request = NULL;
	guc->submission_stall_reason = STALL_NONE;
	return submit;

deadlk:
	sched_engine->tasklet.callback = NULL;
	tasklet_disable_nosync(&sched_engine->tasklet);
	return false;

schedule_tasklet:
	tasklet_schedule(&sched_engine->tasklet);
	return false;
}

static void guc_submission_tasklet(struct tasklet_struct *t)
{
	struct i915_sched_engine *sched_engine =
		from_tasklet(sched_engine, t, tasklet);
	unsigned long flags;
	bool loop;

	spin_lock_irqsave(&sched_engine->lock, flags);

	do {
		loop = guc_dequeue_one_context(sched_engine->private_data);
	} while (loop);

	i915_sched_engine_reset_on_empty(sched_engine);

	spin_unlock_irqrestore(&sched_engine->lock, flags);
}

static void cs_irq_handler(struct intel_engine_cs *engine, u16 iir)
{
	if (iir & GT_RENDER_USER_INTERRUPT)
		intel_engine_signal_breadcrumbs(engine);
}

static void __guc_context_destroy(struct intel_context *ce);
static void release_guc_id(struct intel_guc *guc, struct intel_context *ce);
static void guc_signal_context_fence(struct intel_context *ce);
static void guc_cancel_context_requests(struct intel_context *ce);
static void guc_blocked_fence_complete(struct intel_context *ce);

static void scrub_guc_desc_for_outstanding_g2h(struct intel_guc *guc)
{
	struct intel_context *ce;
	unsigned long index, flags;
	bool pending_disable, pending_enable, deregister, destroyed, banned;

	xa_lock_irqsave(&guc->context_lookup, flags);
	xa_for_each(&guc->context_lookup, index, ce) {
		/*
		 * Corner case where the ref count on the object is zero but and
		 * deregister G2H was lost. In this case we don't touch the ref
		 * count and finish the destroy of the context.
		 */
		bool do_put = kref_get_unless_zero(&ce->ref);

		xa_unlock(&guc->context_lookup);

		spin_lock(&ce->guc_state.lock);

		/*
		 * Once we are at this point submission_disabled() is guaranteed
		 * to be visible to all callers who set the below flags (see above
		 * flush and flushes in reset_prepare). If submission_disabled()
		 * is set, the caller shouldn't set these flags.
		 */

		destroyed = context_destroyed(ce);
		pending_enable = context_pending_enable(ce);
		pending_disable = context_pending_disable(ce);
		deregister = context_wait_for_deregister_to_register(ce);
		banned = context_banned(ce);
		init_sched_state(ce);

		spin_unlock(&ce->guc_state.lock);

		if (pending_enable || destroyed || deregister) {
			decr_outstanding_submission_g2h(guc);
			if (deregister)
				guc_signal_context_fence(ce);
			if (destroyed) {
				intel_gt_pm_put_async(guc_to_gt(guc));
				release_guc_id(guc, ce);
				__guc_context_destroy(ce);
			}
			if (pending_enable || deregister)
				intel_context_put(ce);
		}

		/* Not mutualy exclusive with above if statement. */
		if (pending_disable) {
			guc_signal_context_fence(ce);
			if (banned) {
				guc_cancel_context_requests(ce);
				intel_engine_signal_breadcrumbs(ce->engine);
			}
			intel_context_sched_disable_unpin(ce);
			decr_outstanding_submission_g2h(guc);

			spin_lock(&ce->guc_state.lock);
			guc_blocked_fence_complete(ce);
			spin_unlock(&ce->guc_state.lock);

			intel_context_put(ce);
		}

		if (do_put)
			intel_context_put(ce);
		xa_lock(&guc->context_lookup);
	}
	xa_unlock_irqrestore(&guc->context_lookup, flags);
}

/*
 * GuC stores busyness stats for each engine at context in/out boundaries. A
 * context 'in' logs execution start time, 'out' adds in -> out delta to total.
 * i915/kmd accesses 'start', 'total' and 'context id' from memory shared with
 * GuC.
 *
 * __i915_pmu_event_read samples engine busyness. When sampling, if context id
 * is valid (!= ~0) and start is non-zero, the engine is considered to be
 * active. For an active engine total busyness = total + (now - start), where
 * 'now' is the time at which the busyness is sampled. For inactive engine,
 * total busyness = total.
 *
 * All times are captured from GUCPMTIMESTAMP reg and are in gt clock domain.
 *
 * The start and total values provided by GuC are 32 bits and wrap around in a
 * few minutes. Since perf pmu provides busyness as 64 bit monotonically
 * increasing ns values, there is a need for this implementation to account for
 * overflows and extend the GuC provided values to 64 bits before returning
 * busyness to the user. In order to do that, a worker runs periodically at
 * frequency = 1/8th the time it takes for the timestamp to wrap (i.e. once in
 * 27 seconds for a gt clock frequency of 19.2 MHz).
 */

#define WRAP_TIME_CLKS U32_MAX
#define POLL_TIME_CLKS (WRAP_TIME_CLKS >> 3)

static void
__extend_last_switch(struct intel_guc *guc, u64 *prev_start, u32 new_start)
{
	u32 gt_stamp_hi = upper_32_bits(guc->timestamp.gt_stamp);
	u32 gt_stamp_last = lower_32_bits(guc->timestamp.gt_stamp);

	if (new_start == lower_32_bits(*prev_start))
		return;

	/*
	 * When gt is unparked, we update the gt timestamp and start the ping
	 * worker that updates the gt_stamp every POLL_TIME_CLKS. As long as gt
	 * is unparked, all switched in contexts will have a start time that is
	 * within +/- POLL_TIME_CLKS of the most recent gt_stamp.
	 *
	 * If neither gt_stamp nor new_start has rolled over, then the
	 * gt_stamp_hi does not need to be adjusted, however if one of them has
	 * rolled over, we need to adjust gt_stamp_hi accordingly.
	 *
	 * The below conditions address the cases of new_start rollover and
	 * gt_stamp_last rollover respectively.
	 */
	if (new_start < gt_stamp_last &&
	    (new_start - gt_stamp_last) <= POLL_TIME_CLKS)
		gt_stamp_hi++;

	if (new_start > gt_stamp_last &&
	    (gt_stamp_last - new_start) <= POLL_TIME_CLKS && gt_stamp_hi)
		gt_stamp_hi--;

	*prev_start = ((u64)gt_stamp_hi << 32) | new_start;
}

#define record_read(map_, field_) \
	iosys_map_rd_field(map_, 0, struct guc_engine_usage_record, field_)

/*
 * GuC updates shared memory and KMD reads it. Since this is not synchronized,
 * we run into a race where the value read is inconsistent. Sometimes the
 * inconsistency is in reading the upper MSB bytes of the last_in value when
 * this race occurs. 2 types of cases are seen - upper 8 bits are zero and upper
 * 24 bits are zero. Since these are non-zero values, it is non-trivial to
 * determine validity of these values. Instead we read the values multiple times
 * until they are consistent. In test runs, 3 attempts results in consistent
 * values. The upper bound is set to 6 attempts and may need to be tuned as per
 * any new occurences.
 */
static void __get_engine_usage_record(struct intel_engine_cs *engine,
				      u32 *last_in, u32 *id, u32 *total)
{
	struct iosys_map rec_map = intel_guc_engine_usage_record_map(engine);
	int i = 0;

	do {
		*last_in = record_read(&rec_map, last_switch_in_stamp);
		*id = record_read(&rec_map, current_context_index);
		*total = record_read(&rec_map, total_runtime);

		if (record_read(&rec_map, last_switch_in_stamp) == *last_in &&
		    record_read(&rec_map, current_context_index) == *id &&
		    record_read(&rec_map, total_runtime) == *total)
			break;
	} while (++i < 6);
}

static void guc_update_engine_gt_clks(struct intel_engine_cs *engine)
{
	struct intel_engine_guc_stats *stats = &engine->stats.guc;
	struct intel_guc *guc = &engine->gt->uc.guc;
	u32 last_switch, ctx_id, total;

	lockdep_assert_held(&guc->timestamp.lock);

	__get_engine_usage_record(engine, &last_switch, &ctx_id, &total);

	stats->running = ctx_id != ~0U && last_switch;
	if (stats->running)
		__extend_last_switch(guc, &stats->start_gt_clk, last_switch);

	/*
	 * Instead of adjusting the total for overflow, just add the
	 * difference from previous sample stats->total_gt_clks
	 */
	if (total && total != ~0U) {
		stats->total_gt_clks += (u32)(total - stats->prev_total);
		stats->prev_total = total;
	}
}

static u32 gpm_timestamp_shift(struct intel_gt *gt)
{
	intel_wakeref_t wakeref;
	u32 reg, shift;

	with_intel_runtime_pm(gt->uncore->rpm, wakeref)
		reg = intel_uncore_read(gt->uncore, RPM_CONFIG0);

	shift = (reg & GEN10_RPM_CONFIG0_CTC_SHIFT_PARAMETER_MASK) >>
		GEN10_RPM_CONFIG0_CTC_SHIFT_PARAMETER_SHIFT;

	return 3 - shift;
}

static void guc_update_pm_timestamp(struct intel_guc *guc, ktime_t *now)
{
	struct intel_gt *gt = guc_to_gt(guc);
	u32 gt_stamp_lo, gt_stamp_hi;
	u64 gpm_ts;

	lockdep_assert_held(&guc->timestamp.lock);

	gt_stamp_hi = upper_32_bits(guc->timestamp.gt_stamp);
	gpm_ts = intel_uncore_read64_2x32(gt->uncore, MISC_STATUS0,
					  MISC_STATUS1) >> guc->timestamp.shift;
	gt_stamp_lo = lower_32_bits(gpm_ts);
	*now = ktime_get();

	if (gt_stamp_lo < lower_32_bits(guc->timestamp.gt_stamp))
		gt_stamp_hi++;

	guc->timestamp.gt_stamp = ((u64)gt_stamp_hi << 32) | gt_stamp_lo;
}

/*
 * Unlike the execlist mode of submission total and active times are in terms of
 * gt clocks. The *now parameter is retained to return the cpu time at which the
 * busyness was sampled.
 */
static ktime_t guc_engine_busyness(struct intel_engine_cs *engine, ktime_t *now)
{
	struct intel_engine_guc_stats stats_saved, *stats = &engine->stats.guc;
	struct i915_gpu_error *gpu_error = &engine->i915->gpu_error;
	struct intel_gt *gt = engine->gt;
	struct intel_guc *guc = &gt->uc.guc;
	u64 total, gt_stamp_saved;
	unsigned long flags;
	u32 reset_count;
	bool in_reset;

	spin_lock_irqsave(&guc->timestamp.lock, flags);

	/*
	 * If a reset happened, we risk reading partially updated engine
	 * busyness from GuC, so we just use the driver stored copy of busyness.
	 * Synchronize with gt reset using reset_count and the
	 * I915_RESET_BACKOFF flag. Note that reset flow updates the reset_count
	 * after I915_RESET_BACKOFF flag, so ensure that the reset_count is
	 * usable by checking the flag afterwards.
	 */
	reset_count = i915_reset_count(gpu_error);
	in_reset = test_bit(I915_RESET_BACKOFF, &gt->reset.flags);

	*now = ktime_get();

	/*
	 * The active busyness depends on start_gt_clk and gt_stamp.
	 * gt_stamp is updated by i915 only when gt is awake and the
	 * start_gt_clk is derived from GuC state. To get a consistent
	 * view of activity, we query the GuC state only if gt is awake.
	 */
	if (!in_reset && intel_gt_pm_get_if_awake(gt)) {
		stats_saved = *stats;
		gt_stamp_saved = guc->timestamp.gt_stamp;
		/*
		 * Update gt_clks, then gt timestamp to simplify the 'gt_stamp -
		 * start_gt_clk' calculation below for active engines.
		 */
		guc_update_engine_gt_clks(engine);
		guc_update_pm_timestamp(guc, now);
		intel_gt_pm_put_async(gt);
		if (i915_reset_count(gpu_error) != reset_count) {
			*stats = stats_saved;
			guc->timestamp.gt_stamp = gt_stamp_saved;
		}
	}

	total = intel_gt_clock_interval_to_ns(gt, stats->total_gt_clks);
	if (stats->running) {
		u64 clk = guc->timestamp.gt_stamp - stats->start_gt_clk;

		total += intel_gt_clock_interval_to_ns(gt, clk);
	}

	spin_unlock_irqrestore(&guc->timestamp.lock, flags);

	return ns_to_ktime(total);
}

static void __reset_guc_busyness_stats(struct intel_guc *guc)
{
	struct intel_gt *gt = guc_to_gt(guc);
	struct intel_engine_cs *engine;
	enum intel_engine_id id;
	unsigned long flags;
	ktime_t unused;

	cancel_delayed_work_sync(&guc->timestamp.work);

	spin_lock_irqsave(&guc->timestamp.lock, flags);

	guc_update_pm_timestamp(guc, &unused);
	for_each_engine(engine, gt, id) {
		guc_update_engine_gt_clks(engine);
		engine->stats.guc.prev_total = 0;
	}

	spin_unlock_irqrestore(&guc->timestamp.lock, flags);
}

static void __update_guc_busyness_stats(struct intel_guc *guc)
{
	struct intel_gt *gt = guc_to_gt(guc);
	struct intel_engine_cs *engine;
	enum intel_engine_id id;
	unsigned long flags;
	ktime_t unused;

	guc->timestamp.last_stat_jiffies = jiffies;

	spin_lock_irqsave(&guc->timestamp.lock, flags);

	guc_update_pm_timestamp(guc, &unused);
	for_each_engine(engine, gt, id)
		guc_update_engine_gt_clks(engine);

	spin_unlock_irqrestore(&guc->timestamp.lock, flags);
}

static void guc_timestamp_ping(struct work_struct *wrk)
{
	struct intel_guc *guc = container_of(wrk, typeof(*guc),
					     timestamp.work.work);
	struct intel_uc *uc = container_of(guc, typeof(*uc), guc);
	struct intel_gt *gt = guc_to_gt(guc);
	intel_wakeref_t wakeref;
	int srcu, ret;

	/*
	 * Synchronize with gt reset to make sure the worker does not
	 * corrupt the engine/guc stats.
	 */
	ret = intel_gt_reset_trylock(gt, &srcu);
	if (ret)
		return;

	with_intel_runtime_pm(&gt->i915->runtime_pm, wakeref)
		__update_guc_busyness_stats(guc);

	intel_gt_reset_unlock(gt, srcu);

	mod_delayed_work(system_highpri_wq, &guc->timestamp.work,
			 guc->timestamp.ping_delay);
}

static int guc_action_enable_usage_stats(struct intel_guc *guc)
{
	u32 offset = intel_guc_engine_usage_offset(guc);
	u32 action[] = {
		INTEL_GUC_ACTION_SET_ENG_UTIL_BUFF,
		offset,
		0,
	};

	return intel_guc_send(guc, action, ARRAY_SIZE(action));
}

static void guc_init_engine_stats(struct intel_guc *guc)
{
	struct intel_gt *gt = guc_to_gt(guc);
	intel_wakeref_t wakeref;

	mod_delayed_work(system_highpri_wq, &guc->timestamp.work,
			 guc->timestamp.ping_delay);

	with_intel_runtime_pm(&gt->i915->runtime_pm, wakeref) {
		int ret = guc_action_enable_usage_stats(guc);

		if (ret)
			drm_err(&gt->i915->drm,
				"Failed to enable usage stats: %d!\n", ret);
	}
}

void intel_guc_busyness_park(struct intel_gt *gt)
{
	struct intel_guc *guc = &gt->uc.guc;

	if (!guc_submission_initialized(guc))
		return;

	cancel_delayed_work(&guc->timestamp.work);

	/*
	 * Before parking, we should sample engine busyness stats if we need to.
	 * We can skip it if we are less than half a ping from the last time we
	 * sampled the busyness stats.
	 */
	if (guc->timestamp.last_stat_jiffies &&
	    !time_after(jiffies, guc->timestamp.last_stat_jiffies +
			(guc->timestamp.ping_delay / 2)))
		return;

	__update_guc_busyness_stats(guc);
}

void intel_guc_busyness_unpark(struct intel_gt *gt)
{
	struct intel_guc *guc = &gt->uc.guc;
	unsigned long flags;
	ktime_t unused;

	if (!guc_submission_initialized(guc))
		return;

	spin_lock_irqsave(&guc->timestamp.lock, flags);
	guc_update_pm_timestamp(guc, &unused);
	spin_unlock_irqrestore(&guc->timestamp.lock, flags);
	mod_delayed_work(system_highpri_wq, &guc->timestamp.work,
			 guc->timestamp.ping_delay);
}

static inline bool
submission_disabled(struct intel_guc *guc)
{
	struct i915_sched_engine * const sched_engine = guc->sched_engine;

	return unlikely(!sched_engine ||
			!__tasklet_is_enabled(&sched_engine->tasklet) ||
			intel_gt_is_wedged(guc_to_gt(guc)));
}

static void disable_submission(struct intel_guc *guc)
{
	struct i915_sched_engine * const sched_engine = guc->sched_engine;

	if (__tasklet_is_enabled(&sched_engine->tasklet)) {
		GEM_BUG_ON(!guc->ct.enabled);
		__tasklet_disable_sync_once(&sched_engine->tasklet);
		sched_engine->tasklet.callback = NULL;
	}
}

static void enable_submission(struct intel_guc *guc)
{
	struct i915_sched_engine * const sched_engine = guc->sched_engine;
	unsigned long flags;

	spin_lock_irqsave(&guc->sched_engine->lock, flags);
	sched_engine->tasklet.callback = guc_submission_tasklet;
	wmb();	/* Make sure callback visible */
	if (!__tasklet_is_enabled(&sched_engine->tasklet) &&
	    __tasklet_enable(&sched_engine->tasklet)) {
		GEM_BUG_ON(!guc->ct.enabled);

		/* And kick in case we missed a new request submission. */
		tasklet_hi_schedule(&sched_engine->tasklet);
	}
	spin_unlock_irqrestore(&guc->sched_engine->lock, flags);
}

static void guc_flush_submissions(struct intel_guc *guc)
{
	struct i915_sched_engine * const sched_engine = guc->sched_engine;
	unsigned long flags;

	spin_lock_irqsave(&sched_engine->lock, flags);
	spin_unlock_irqrestore(&sched_engine->lock, flags);
}

static void guc_flush_destroyed_contexts(struct intel_guc *guc);

void intel_guc_submission_reset_prepare(struct intel_guc *guc)
{
	if (unlikely(!guc_submission_initialized(guc))) {
		/* Reset called during driver load? GuC not yet initialised! */
		return;
	}

	intel_gt_park_heartbeats(guc_to_gt(guc));
	disable_submission(guc);
	guc->interrupts.disable(guc);
	__reset_guc_busyness_stats(guc);

	/* Flush IRQ handler */
	spin_lock_irq(&guc_to_gt(guc)->irq_lock);
	spin_unlock_irq(&guc_to_gt(guc)->irq_lock);

	guc_flush_submissions(guc);
	guc_flush_destroyed_contexts(guc);
	flush_work(&guc->ct.requests.worker);

	scrub_guc_desc_for_outstanding_g2h(guc);
}

static struct intel_engine_cs *
guc_virtual_get_sibling(struct intel_engine_cs *ve, unsigned int sibling)
{
	struct intel_engine_cs *engine;
	intel_engine_mask_t tmp, mask = ve->mask;
	unsigned int num_siblings = 0;

	for_each_engine_masked(engine, ve->gt, mask, tmp)
		if (num_siblings++ == sibling)
			return engine;

	return NULL;
}

static inline struct intel_engine_cs *
__context_to_physical_engine(struct intel_context *ce)
{
	struct intel_engine_cs *engine = ce->engine;

	if (intel_engine_is_virtual(engine))
		engine = guc_virtual_get_sibling(engine, 0);

	return engine;
}

static void guc_reset_state(struct intel_context *ce, u32 head, bool scrub)
{
	struct intel_engine_cs *engine = __context_to_physical_engine(ce);

	if (intel_context_is_banned(ce))
		return;

	GEM_BUG_ON(!intel_context_is_pinned(ce));

	/*
	 * We want a simple context + ring to execute the breadcrumb update.
	 * We cannot rely on the context being intact across the GPU hang,
	 * so clear it and rebuild just what we need for the breadcrumb.
	 * All pending requests for this context will be zapped, and any
	 * future request will be after userspace has had the opportunity
	 * to recreate its own state.
	 */
	if (scrub)
		lrc_init_regs(ce, engine, true);

	/* Rerun the request; its payload has been neutered (if guilty). */
	lrc_update_regs(ce, engine, head);
}

static void guc_engine_reset_prepare(struct intel_engine_cs *engine)
{
	if (!IS_GRAPHICS_VER(engine->i915, 11, 12))
		return;

	intel_engine_stop_cs(engine);

	/*
	 * Wa_22011802037:gen11/gen12: In addition to stopping the cs, we need
	 * to wait for any pending mi force wakeups
	 */
	intel_engine_wait_for_pending_mi_fw(engine);
}

static void guc_reset_nop(struct intel_engine_cs *engine)
{
}

static void guc_rewind_nop(struct intel_engine_cs *engine, bool stalled)
{
}

static void
__unwind_incomplete_requests(struct intel_context *ce)
{
	struct i915_request *rq, *rn;
	struct list_head *pl;
	int prio = I915_PRIORITY_INVALID;
	struct i915_sched_engine * const sched_engine =
		ce->engine->sched_engine;
	unsigned long flags;

	spin_lock_irqsave(&sched_engine->lock, flags);
	spin_lock(&ce->guc_state.lock);
	list_for_each_entry_safe_reverse(rq, rn,
					 &ce->guc_state.requests,
					 sched.link) {
		if (i915_request_completed(rq))
			continue;

		list_del_init(&rq->sched.link);
		__i915_request_unsubmit(rq);

		/* Push the request back into the queue for later resubmission. */
		GEM_BUG_ON(rq_prio(rq) == I915_PRIORITY_INVALID);
		if (rq_prio(rq) != prio) {
			prio = rq_prio(rq);
			pl = i915_sched_lookup_priolist(sched_engine, prio);
		}
		GEM_BUG_ON(i915_sched_engine_is_empty(sched_engine));

		list_add(&rq->sched.link, pl);
		set_bit(I915_FENCE_FLAG_PQUEUE, &rq->fence.flags);
	}
	spin_unlock(&ce->guc_state.lock);
	spin_unlock_irqrestore(&sched_engine->lock, flags);
}

static void __guc_reset_context(struct intel_context *ce, intel_engine_mask_t stalled)
{
	bool guilty;
	struct i915_request *rq;
	unsigned long flags;
	u32 head;
	int i, number_children = ce->parallel.number_children;
	struct intel_context *parent = ce;

	GEM_BUG_ON(intel_context_is_child(ce));

	intel_context_get(ce);

	/*
	 * GuC will implicitly mark the context as non-schedulable when it sends
	 * the reset notification. Make sure our state reflects this change. The
	 * context will be marked enabled on resubmission.
	 */
	spin_lock_irqsave(&ce->guc_state.lock, flags);
	clr_context_enabled(ce);
	spin_unlock_irqrestore(&ce->guc_state.lock, flags);

	/*
	 * For each context in the relationship find the hanging request
	 * resetting each context / request as needed
	 */
	for (i = 0; i < number_children + 1; ++i) {
		if (!intel_context_is_pinned(ce))
			goto next_context;

		guilty = false;
		rq = intel_context_find_active_request(ce);
		if (!rq) {
			head = ce->ring->tail;
			goto out_replay;
		}

		if (i915_request_started(rq))
			guilty = stalled & ce->engine->mask;

		GEM_BUG_ON(i915_active_is_idle(&ce->active));
		head = intel_ring_wrap(ce->ring, rq->head);

		__i915_request_reset(rq, guilty);
out_replay:
		guc_reset_state(ce, head, guilty);
next_context:
		if (i != number_children)
			ce = list_next_entry(ce, parallel.child_link);
	}

	__unwind_incomplete_requests(parent);
	intel_context_put(parent);
}

void intel_guc_submission_reset(struct intel_guc *guc, intel_engine_mask_t stalled)
{
	struct intel_context *ce;
	unsigned long index;
	unsigned long flags;

	if (unlikely(!guc_submission_initialized(guc))) {
		/* Reset called during driver load? GuC not yet initialised! */
		return;
	}

	xa_lock_irqsave(&guc->context_lookup, flags);
	xa_for_each(&guc->context_lookup, index, ce) {
		if (!kref_get_unless_zero(&ce->ref))
			continue;

		xa_unlock(&guc->context_lookup);

		if (intel_context_is_pinned(ce) &&
		    !intel_context_is_child(ce))
			__guc_reset_context(ce, stalled);

		intel_context_put(ce);

		xa_lock(&guc->context_lookup);
	}
	xa_unlock_irqrestore(&guc->context_lookup, flags);

	/* GuC is blown away, drop all references to contexts */
	xa_destroy(&guc->context_lookup);
}

static void guc_cancel_context_requests(struct intel_context *ce)
{
	struct i915_sched_engine *sched_engine = ce_to_guc(ce)->sched_engine;
	struct i915_request *rq;
	unsigned long flags;

	/* Mark all executing requests as skipped. */
	spin_lock_irqsave(&sched_engine->lock, flags);
	spin_lock(&ce->guc_state.lock);
	list_for_each_entry(rq, &ce->guc_state.requests, sched.link)
		i915_request_put(i915_request_mark_eio(rq));
	spin_unlock(&ce->guc_state.lock);
	spin_unlock_irqrestore(&sched_engine->lock, flags);
}

static void
guc_cancel_sched_engine_requests(struct i915_sched_engine *sched_engine)
{
	struct i915_request *rq, *rn;
	struct rb_node *rb;
	unsigned long flags;

	/* Can be called during boot if GuC fails to load */
	if (!sched_engine)
		return;

	/*
	 * Before we call engine->cancel_requests(), we should have exclusive
	 * access to the submission state. This is arranged for us by the
	 * caller disabling the interrupt generation, the tasklet and other
	 * threads that may then access the same state, giving us a free hand
	 * to reset state. However, we still need to let lockdep be aware that
	 * we know this state may be accessed in hardirq context, so we
	 * disable the irq around this manipulation and we want to keep
	 * the spinlock focused on its duties and not accidentally conflate
	 * coverage to the submission's irq state. (Similarly, although we
	 * shouldn't need to disable irq around the manipulation of the
	 * submission's irq state, we also wish to remind ourselves that
	 * it is irq state.)
	 */
	spin_lock_irqsave(&sched_engine->lock, flags);

	/* Flush the queued requests to the timeline list (for retiring). */
	while ((rb = rb_first_cached(&sched_engine->queue))) {
		struct i915_priolist *p = to_priolist(rb);

		priolist_for_each_request_consume(rq, rn, p) {
			list_del_init(&rq->sched.link);

			__i915_request_submit(rq);

			i915_request_put(i915_request_mark_eio(rq));
		}

		rb_erase_cached(&p->node, &sched_engine->queue);
		i915_priolist_free(p);
	}

	/* Remaining _unready_ requests will be nop'ed when submitted */

	sched_engine->queue_priority_hint = INT_MIN;
	sched_engine->queue = RB_ROOT_CACHED;

	spin_unlock_irqrestore(&sched_engine->lock, flags);
}

void intel_guc_submission_cancel_requests(struct intel_guc *guc)
{
	struct intel_context *ce;
	unsigned long index;
	unsigned long flags;

	xa_lock_irqsave(&guc->context_lookup, flags);
	xa_for_each(&guc->context_lookup, index, ce) {
		if (!kref_get_unless_zero(&ce->ref))
			continue;

		xa_unlock(&guc->context_lookup);

		if (intel_context_is_pinned(ce) &&
		    !intel_context_is_child(ce))
			guc_cancel_context_requests(ce);

		intel_context_put(ce);

		xa_lock(&guc->context_lookup);
	}
	xa_unlock_irqrestore(&guc->context_lookup, flags);

	guc_cancel_sched_engine_requests(guc->sched_engine);

	/* GuC is blown away, drop all references to contexts */
	xa_destroy(&guc->context_lookup);
}

void intel_guc_submission_reset_finish(struct intel_guc *guc)
{
	/* Reset called during driver load or during wedge? */
	if (unlikely(!guc_submission_initialized(guc) ||
		     intel_gt_is_wedged(guc_to_gt(guc)))) {
		return;
	}

	/*
	 * Technically possible for either of these values to be non-zero here,
	 * but very unlikely + harmless. Regardless let's add a warn so we can
	 * see in CI if this happens frequently / a precursor to taking down the
	 * machine.
	 */
	GEM_WARN_ON(atomic_read(&guc->outstanding_submission_g2h));
	atomic_set(&guc->outstanding_submission_g2h, 0);

	intel_guc_global_policies_update(guc);
	enable_submission(guc);
	intel_gt_unpark_heartbeats(guc_to_gt(guc));
}

static void destroyed_worker_func(struct work_struct *w);
static void reset_fail_worker_func(struct work_struct *w);

/*
 * Set up the memory resources to be shared with the GuC (via the GGTT)
 * at firmware loading time.
 */
int intel_guc_submission_init(struct intel_guc *guc)
{
	struct intel_gt *gt = guc_to_gt(guc);
	int ret;

	if (guc->submission_initialized)
		return 0;

	if (guc->fw.major_ver_found < 70) {
		ret = guc_lrc_desc_pool_create_v69(guc);
		if (ret)
			return ret;
	}

	guc->submission_state.guc_ids_bitmap =
		bitmap_zalloc(NUMBER_MULTI_LRC_GUC_ID(guc), GFP_KERNEL);
	if (!guc->submission_state.guc_ids_bitmap) {
		ret = -ENOMEM;
		goto destroy_pool;
	}

	guc->timestamp.ping_delay = (POLL_TIME_CLKS / gt->clock_frequency + 1) * HZ;
	guc->timestamp.shift = gpm_timestamp_shift(gt);
	guc->submission_initialized = true;

	return 0;

destroy_pool:
	guc_lrc_desc_pool_destroy_v69(guc);

	return ret;
}

void intel_guc_submission_fini(struct intel_guc *guc)
{
	if (!guc->submission_initialized)
		return;

	guc_flush_destroyed_contexts(guc);
	guc_lrc_desc_pool_destroy_v69(guc);
	i915_sched_engine_put(guc->sched_engine);
	bitmap_free(guc->submission_state.guc_ids_bitmap);
	guc->submission_initialized = false;
}

static inline void queue_request(struct i915_sched_engine *sched_engine,
				 struct i915_request *rq,
				 int prio)
{
	GEM_BUG_ON(!list_empty(&rq->sched.link));
	list_add_tail(&rq->sched.link,
		      i915_sched_lookup_priolist(sched_engine, prio));
	set_bit(I915_FENCE_FLAG_PQUEUE, &rq->fence.flags);
	tasklet_hi_schedule(&sched_engine->tasklet);
}

static int guc_bypass_tasklet_submit(struct intel_guc *guc,
				     struct i915_request *rq)
{
	int ret = 0;

	__i915_request_submit(rq);

	trace_i915_request_in(rq, 0);

	if (is_multi_lrc_rq(rq)) {
		if (multi_lrc_submit(rq)) {
			ret = guc_wq_item_append(guc, rq);
			if (!ret)
				ret = guc_add_request(guc, rq);
		}
	} else {
		guc_set_lrc_tail(rq);
		ret = guc_add_request(guc, rq);
	}

	if (unlikely(ret == -EPIPE))
		disable_submission(guc);

	return ret;
}

static bool need_tasklet(struct intel_guc *guc, struct i915_request *rq)
{
	struct i915_sched_engine *sched_engine = rq->engine->sched_engine;
	struct intel_context *ce = request_to_scheduling_context(rq);

	return submission_disabled(guc) || guc->stalled_request ||
		!i915_sched_engine_is_empty(sched_engine) ||
		!ctx_id_mapped(guc, ce->guc_id.id);
}

static void guc_submit_request(struct i915_request *rq)
{
	struct i915_sched_engine *sched_engine = rq->engine->sched_engine;
	struct intel_guc *guc = &rq->engine->gt->uc.guc;
	unsigned long flags;

	/* Will be called from irq-context when using foreign fences. */
	spin_lock_irqsave(&sched_engine->lock, flags);

	if (need_tasklet(guc, rq))
		queue_request(sched_engine, rq, rq_prio(rq));
	else if (guc_bypass_tasklet_submit(guc, rq) == -EBUSY)
		tasklet_hi_schedule(&sched_engine->tasklet);

	spin_unlock_irqrestore(&sched_engine->lock, flags);
}

static int new_guc_id(struct intel_guc *guc, struct intel_context *ce)
{
	int ret;

	GEM_BUG_ON(intel_context_is_child(ce));

	if (intel_context_is_parent(ce))
		ret = bitmap_find_free_region(guc->submission_state.guc_ids_bitmap,
					      NUMBER_MULTI_LRC_GUC_ID(guc),
					      order_base_2(ce->parallel.number_children
							   + 1));
	else
		ret = ida_simple_get(&guc->submission_state.guc_ids,
				     NUMBER_MULTI_LRC_GUC_ID(guc),
				     guc->submission_state.num_guc_ids,
				     GFP_KERNEL | __GFP_RETRY_MAYFAIL |
				     __GFP_NOWARN);
	if (unlikely(ret < 0))
		return ret;

	ce->guc_id.id = ret;
	return 0;
}

static void __release_guc_id(struct intel_guc *guc, struct intel_context *ce)
{
	GEM_BUG_ON(intel_context_is_child(ce));

	if (!context_guc_id_invalid(ce)) {
		if (intel_context_is_parent(ce))
			bitmap_release_region(guc->submission_state.guc_ids_bitmap,
					      ce->guc_id.id,
					      order_base_2(ce->parallel.number_children
							   + 1));
		else
			ida_simple_remove(&guc->submission_state.guc_ids,
					  ce->guc_id.id);
		clr_ctx_id_mapping(guc, ce->guc_id.id);
		set_context_guc_id_invalid(ce);
	}
	if (!list_empty(&ce->guc_id.link))
		list_del_init(&ce->guc_id.link);
}

static void release_guc_id(struct intel_guc *guc, struct intel_context *ce)
{
	unsigned long flags;

	spin_lock_irqsave(&guc->submission_state.lock, flags);
	__release_guc_id(guc, ce);
	spin_unlock_irqrestore(&guc->submission_state.lock, flags);
}

static int steal_guc_id(struct intel_guc *guc, struct intel_context *ce)
{
	struct intel_context *cn;

	lockdep_assert_held(&guc->submission_state.lock);
	GEM_BUG_ON(intel_context_is_child(ce));
	GEM_BUG_ON(intel_context_is_parent(ce));

	if (!list_empty(&guc->submission_state.guc_id_list)) {
		cn = list_first_entry(&guc->submission_state.guc_id_list,
				      struct intel_context,
				      guc_id.link);

		GEM_BUG_ON(atomic_read(&cn->guc_id.ref));
		GEM_BUG_ON(context_guc_id_invalid(cn));
		GEM_BUG_ON(intel_context_is_child(cn));
		GEM_BUG_ON(intel_context_is_parent(cn));

		list_del_init(&cn->guc_id.link);
		ce->guc_id.id = cn->guc_id.id;

		spin_lock(&cn->guc_state.lock);
		clr_context_registered(cn);
		spin_unlock(&cn->guc_state.lock);

		set_context_guc_id_invalid(cn);

#ifdef CONFIG_DRM_I915_SELFTEST
		guc->number_guc_id_stolen++;
#endif

		return 0;
	} else {
		return -EAGAIN;
	}
}

static int assign_guc_id(struct intel_guc *guc, struct intel_context *ce)
{
	int ret;

	lockdep_assert_held(&guc->submission_state.lock);
	GEM_BUG_ON(intel_context_is_child(ce));

	ret = new_guc_id(guc, ce);
	if (unlikely(ret < 0)) {
		if (intel_context_is_parent(ce))
			return -ENOSPC;

		ret = steal_guc_id(guc, ce);
		if (ret < 0)
			return ret;
	}

	if (intel_context_is_parent(ce)) {
		struct intel_context *child;
		int i = 1;

		for_each_child(ce, child)
			child->guc_id.id = ce->guc_id.id + i++;
	}

	return 0;
}

#define PIN_GUC_ID_TRIES	4
static int pin_guc_id(struct intel_guc *guc, struct intel_context *ce)
{
	int ret = 0;
	unsigned long flags, tries = PIN_GUC_ID_TRIES;

	GEM_BUG_ON(atomic_read(&ce->guc_id.ref));

try_again:
	spin_lock_irqsave(&guc->submission_state.lock, flags);

	might_lock(&ce->guc_state.lock);

	if (context_guc_id_invalid(ce)) {
		ret = assign_guc_id(guc, ce);
		if (ret)
			goto out_unlock;
		ret = 1;	/* Indidcates newly assigned guc_id */
	}
	if (!list_empty(&ce->guc_id.link))
		list_del_init(&ce->guc_id.link);
	atomic_inc(&ce->guc_id.ref);

out_unlock:
	spin_unlock_irqrestore(&guc->submission_state.lock, flags);

	/*
	 * -EAGAIN indicates no guc_id are available, let's retire any
	 * outstanding requests to see if that frees up a guc_id. If the first
	 * retire didn't help, insert a sleep with the timeslice duration before
	 * attempting to retire more requests. Double the sleep period each
	 * subsequent pass before finally giving up. The sleep period has max of
	 * 100ms and minimum of 1ms.
	 */
	if (ret == -EAGAIN && --tries) {
		if (PIN_GUC_ID_TRIES - tries > 1) {
			unsigned int timeslice_shifted =
				ce->engine->props.timeslice_duration_ms <<
				(PIN_GUC_ID_TRIES - tries - 2);
			unsigned int max = min_t(unsigned int, 100,
						 timeslice_shifted);

			msleep(max_t(unsigned int, max, 1));
		}
		intel_gt_retire_requests(guc_to_gt(guc));
		goto try_again;
	}

	return ret;
}

static void unpin_guc_id(struct intel_guc *guc, struct intel_context *ce)
{
	unsigned long flags;

	GEM_BUG_ON(atomic_read(&ce->guc_id.ref) < 0);
	GEM_BUG_ON(intel_context_is_child(ce));

	if (unlikely(context_guc_id_invalid(ce) ||
		     intel_context_is_parent(ce)))
		return;

	spin_lock_irqsave(&guc->submission_state.lock, flags);
	if (!context_guc_id_invalid(ce) && list_empty(&ce->guc_id.link) &&
	    !atomic_read(&ce->guc_id.ref))
		list_add_tail(&ce->guc_id.link,
			      &guc->submission_state.guc_id_list);
	spin_unlock_irqrestore(&guc->submission_state.lock, flags);
}

static int __guc_action_register_multi_lrc_v69(struct intel_guc *guc,
					       struct intel_context *ce,
					       u32 guc_id,
					       u32 offset,
					       bool loop)
{
	struct intel_context *child;
	u32 action[4 + MAX_ENGINE_INSTANCE];
	int len = 0;

	GEM_BUG_ON(ce->parallel.number_children > MAX_ENGINE_INSTANCE);

	action[len++] = INTEL_GUC_ACTION_REGISTER_CONTEXT_MULTI_LRC;
	action[len++] = guc_id;
	action[len++] = ce->parallel.number_children + 1;
	action[len++] = offset;
	for_each_child(ce, child) {
		offset += sizeof(struct guc_lrc_desc_v69);
		action[len++] = offset;
	}

	return guc_submission_send_busy_loop(guc, action, len, 0, loop);
}

static int __guc_action_register_multi_lrc_v70(struct intel_guc *guc,
					       struct intel_context *ce,
					       struct guc_ctxt_registration_info *info,
					       bool loop)
{
	struct intel_context *child;
	u32 action[13 + (MAX_ENGINE_INSTANCE * 2)];
	int len = 0;
	u32 next_id;

	GEM_BUG_ON(ce->parallel.number_children > MAX_ENGINE_INSTANCE);

	action[len++] = INTEL_GUC_ACTION_REGISTER_CONTEXT_MULTI_LRC;
	action[len++] = info->flags;
	action[len++] = info->context_idx;
	action[len++] = info->engine_class;
	action[len++] = info->engine_submit_mask;
	action[len++] = info->wq_desc_lo;
	action[len++] = info->wq_desc_hi;
	action[len++] = info->wq_base_lo;
	action[len++] = info->wq_base_hi;
	action[len++] = info->wq_size;
	action[len++] = ce->parallel.number_children + 1;
	action[len++] = info->hwlrca_lo;
	action[len++] = info->hwlrca_hi;

	next_id = info->context_idx + 1;
	for_each_child(ce, child) {
		GEM_BUG_ON(next_id++ != child->guc_id.id);

		/*
		 * NB: GuC interface supports 64 bit LRCA even though i915/HW
		 * only supports 32 bit currently.
		 */
		action[len++] = lower_32_bits(child->lrc.lrca);
		action[len++] = upper_32_bits(child->lrc.lrca);
	}

	GEM_BUG_ON(len > ARRAY_SIZE(action));

	return guc_submission_send_busy_loop(guc, action, len, 0, loop);
}

static int __guc_action_register_context_v69(struct intel_guc *guc,
					     u32 guc_id,
					     u32 offset,
					     bool loop)
{
	u32 action[] = {
		INTEL_GUC_ACTION_REGISTER_CONTEXT,
		guc_id,
		offset,
	};

	return guc_submission_send_busy_loop(guc, action, ARRAY_SIZE(action),
					     0, loop);
}

static int __guc_action_register_context_v70(struct intel_guc *guc,
					     struct guc_ctxt_registration_info *info,
					     bool loop)
{
	u32 action[] = {
		INTEL_GUC_ACTION_REGISTER_CONTEXT,
		info->flags,
		info->context_idx,
		info->engine_class,
		info->engine_submit_mask,
		info->wq_desc_lo,
		info->wq_desc_hi,
		info->wq_base_lo,
		info->wq_base_hi,
		info->wq_size,
		info->hwlrca_lo,
		info->hwlrca_hi,
	};

	return guc_submission_send_busy_loop(guc, action, ARRAY_SIZE(action),
					     0, loop);
}

static void prepare_context_registration_info_v69(struct intel_context *ce);
static void prepare_context_registration_info_v70(struct intel_context *ce,
						  struct guc_ctxt_registration_info *info);

static int
register_context_v69(struct intel_guc *guc, struct intel_context *ce, bool loop)
{
	u32 offset = intel_guc_ggtt_offset(guc, guc->lrc_desc_pool_v69) +
		ce->guc_id.id * sizeof(struct guc_lrc_desc_v69);

	prepare_context_registration_info_v69(ce);

	if (intel_context_is_parent(ce))
		return __guc_action_register_multi_lrc_v69(guc, ce, ce->guc_id.id,
							   offset, loop);
	else
		return __guc_action_register_context_v69(guc, ce->guc_id.id,
							 offset, loop);
}

static int
register_context_v70(struct intel_guc *guc, struct intel_context *ce, bool loop)
{
	struct guc_ctxt_registration_info info;

	prepare_context_registration_info_v70(ce, &info);

	if (intel_context_is_parent(ce))
		return __guc_action_register_multi_lrc_v70(guc, ce, &info, loop);
	else
		return __guc_action_register_context_v70(guc, &info, loop);
}

static int register_context(struct intel_context *ce, bool loop)
{
	struct intel_guc *guc = ce_to_guc(ce);
	int ret;

	GEM_BUG_ON(intel_context_is_child(ce));
	trace_intel_context_register(ce);

	if (guc->fw.major_ver_found >= 70)
		ret = register_context_v70(guc, ce, loop);
	else
		ret = register_context_v69(guc, ce, loop);

	if (likely(!ret)) {
		unsigned long flags;

		spin_lock_irqsave(&ce->guc_state.lock, flags);
		set_context_registered(ce);
		spin_unlock_irqrestore(&ce->guc_state.lock, flags);

		if (guc->fw.major_ver_found >= 70)
			guc_context_policy_init_v70(ce, loop);
	}

	return ret;
}

static int __guc_action_deregister_context(struct intel_guc *guc,
					   u32 guc_id)
{
	u32 action[] = {
		INTEL_GUC_ACTION_DEREGISTER_CONTEXT,
		guc_id,
	};

	return guc_submission_send_busy_loop(guc, action, ARRAY_SIZE(action),
					     G2H_LEN_DW_DEREGISTER_CONTEXT,
					     true);
}

static int deregister_context(struct intel_context *ce, u32 guc_id)
{
	struct intel_guc *guc = ce_to_guc(ce);

	GEM_BUG_ON(intel_context_is_child(ce));
	trace_intel_context_deregister(ce);

	return __guc_action_deregister_context(guc, guc_id);
}

static inline void clear_children_join_go_memory(struct intel_context *ce)
{
	struct parent_scratch *ps = __get_parent_scratch(ce);
	int i;

	ps->go.semaphore = 0;
	for (i = 0; i < ce->parallel.number_children + 1; ++i)
		ps->join[i].semaphore = 0;
}

static inline u32 get_children_go_value(struct intel_context *ce)
{
	return __get_parent_scratch(ce)->go.semaphore;
}

static inline u32 get_children_join_value(struct intel_context *ce,
					  u8 child_index)
{
	return __get_parent_scratch(ce)->join[child_index].semaphore;
}

struct context_policy {
	u32 count;
	struct guc_update_context_policy h2g;
};

static u32 __guc_context_policy_action_size(struct context_policy *policy)
{
	size_t bytes = sizeof(policy->h2g.header) +
		       (sizeof(policy->h2g.klv[0]) * policy->count);

	return bytes / sizeof(u32);
}

static void __guc_context_policy_start_klv(struct context_policy *policy, u16 guc_id)
{
	policy->h2g.header.action = INTEL_GUC_ACTION_HOST2GUC_UPDATE_CONTEXT_POLICIES;
	policy->h2g.header.ctx_id = guc_id;
	policy->count = 0;
}

#define MAKE_CONTEXT_POLICY_ADD(func, id) \
static void __guc_context_policy_add_##func(struct context_policy *policy, u32 data) \
{ \
	GEM_BUG_ON(policy->count >= GUC_CONTEXT_POLICIES_KLV_NUM_IDS); \
	policy->h2g.klv[policy->count].kl = \
		FIELD_PREP(GUC_KLV_0_KEY, GUC_CONTEXT_POLICIES_KLV_ID_##id) | \
		FIELD_PREP(GUC_KLV_0_LEN, 1); \
	policy->h2g.klv[policy->count].value = data; \
	policy->count++; \
}

MAKE_CONTEXT_POLICY_ADD(execution_quantum, EXECUTION_QUANTUM)
MAKE_CONTEXT_POLICY_ADD(preemption_timeout, PREEMPTION_TIMEOUT)
MAKE_CONTEXT_POLICY_ADD(priority, SCHEDULING_PRIORITY)
MAKE_CONTEXT_POLICY_ADD(preempt_to_idle, PREEMPT_TO_IDLE_ON_QUANTUM_EXPIRY)

#undef MAKE_CONTEXT_POLICY_ADD

static int __guc_context_set_context_policies(struct intel_guc *guc,
					      struct context_policy *policy,
					      bool loop)
{
	return guc_submission_send_busy_loop(guc, (u32 *)&policy->h2g,
					__guc_context_policy_action_size(policy),
					0, loop);
}

static int guc_context_policy_init_v70(struct intel_context *ce, bool loop)
{
	struct intel_engine_cs *engine = ce->engine;
	struct intel_guc *guc = &engine->gt->uc.guc;
	struct context_policy policy;
	u32 execution_quantum;
	u32 preemption_timeout;
	bool missing = false;
	unsigned long flags;
	int ret;

	/* NB: For both of these, zero means disabled. */
	execution_quantum = engine->props.timeslice_duration_ms * 1000;
	preemption_timeout = engine->props.preempt_timeout_ms * 1000;

	__guc_context_policy_start_klv(&policy, ce->guc_id.id);

	__guc_context_policy_add_priority(&policy, ce->guc_state.prio);
	__guc_context_policy_add_execution_quantum(&policy, execution_quantum);
	__guc_context_policy_add_preemption_timeout(&policy, preemption_timeout);

	if (engine->flags & I915_ENGINE_WANT_FORCED_PREEMPTION)
		__guc_context_policy_add_preempt_to_idle(&policy, 1);

	ret = __guc_context_set_context_policies(guc, &policy, loop);
	missing = ret != 0;

	if (!missing && intel_context_is_parent(ce)) {
		struct intel_context *child;

		for_each_child(ce, child) {
			__guc_context_policy_start_klv(&policy, child->guc_id.id);

			if (engine->flags & I915_ENGINE_WANT_FORCED_PREEMPTION)
				__guc_context_policy_add_preempt_to_idle(&policy, 1);

			child->guc_state.prio = ce->guc_state.prio;
			__guc_context_policy_add_priority(&policy, ce->guc_state.prio);
			__guc_context_policy_add_execution_quantum(&policy, execution_quantum);
			__guc_context_policy_add_preemption_timeout(&policy, preemption_timeout);

			ret = __guc_context_set_context_policies(guc, &policy, loop);
			if (ret) {
				missing = true;
				break;
			}
		}
	}

	spin_lock_irqsave(&ce->guc_state.lock, flags);
	if (missing)
		set_context_policy_required(ce);
	else
		clr_context_policy_required(ce);
	spin_unlock_irqrestore(&ce->guc_state.lock, flags);

	return ret;
}

<<<<<<< HEAD
static void guc_context_policy_init_v69(struct intel_engine_cs *engine,
					struct guc_lrc_desc_v69 *desc)
{
	desc->policy_flags = 0;

	if (engine->flags & I915_ENGINE_WANT_FORCED_PREEMPTION)
		desc->policy_flags |= CONTEXT_POLICY_FLAG_PREEMPT_TO_IDLE_V69;

	/* NB: For both of these, zero means disabled. */
	desc->execution_quantum = engine->props.timeslice_duration_ms * 1000;
	desc->preemption_timeout = engine->props.preempt_timeout_ms * 1000;
}

=======
>>>>>>> 5493ee19
static u32 map_guc_prio_to_lrc_desc_prio(u8 prio)
{
	/*
	 * this matches the mapping we do in map_i915_prio_to_guc_prio()
	 * (e.g. prio < I915_PRIORITY_NORMAL maps to GUC_CLIENT_PRIORITY_NORMAL)
	 */
	switch (prio) {
	default:
		MISSING_CASE(prio);
		fallthrough;
	case GUC_CLIENT_PRIORITY_KMD_NORMAL:
		return GEN12_CTX_PRIORITY_NORMAL;
	case GUC_CLIENT_PRIORITY_NORMAL:
		return GEN12_CTX_PRIORITY_LOW;
	case GUC_CLIENT_PRIORITY_HIGH:
	case GUC_CLIENT_PRIORITY_KMD_HIGH:
		return GEN12_CTX_PRIORITY_HIGH;
	}
}

<<<<<<< HEAD
static void prepare_context_registration_info_v69(struct intel_context *ce)
{
	struct intel_engine_cs *engine = ce->engine;
	struct intel_guc *guc = &engine->gt->uc.guc;
	u32 ctx_id = ce->guc_id.id;
	struct guc_lrc_desc_v69 *desc;
	struct intel_context *child;

	GEM_BUG_ON(!engine->mask);

	/*
	 * Ensure LRC + CT vmas are is same region as write barrier is done
	 * based on CT vma region.
	 */
	GEM_BUG_ON(i915_gem_object_is_lmem(guc->ct.vma->obj) !=
		   i915_gem_object_is_lmem(ce->ring->vma->obj));

	desc = __get_lrc_desc_v69(guc, ctx_id);
	desc->engine_class = engine_class_to_guc_class(engine->class);
	desc->engine_submit_mask = engine->logical_mask;
	desc->hw_context_desc = ce->lrc.lrca;
	desc->priority = ce->guc_state.prio;
	desc->context_flags = CONTEXT_REGISTRATION_FLAG_KMD;
	guc_context_policy_init_v69(engine, desc);

	/*
	 * If context is a parent, we need to register a process descriptor
	 * describing a work queue and register all child contexts.
	 */
	if (intel_context_is_parent(ce)) {
		struct guc_process_desc_v69 *pdesc;

		ce->parallel.guc.wqi_tail = 0;
		ce->parallel.guc.wqi_head = 0;

		desc->process_desc = i915_ggtt_offset(ce->state) +
			__get_parent_scratch_offset(ce);
		desc->wq_addr = i915_ggtt_offset(ce->state) +
			__get_wq_offset(ce);
		desc->wq_size = WQ_SIZE;

		pdesc = __get_process_desc_v69(ce);
		memset(pdesc, 0, sizeof(*(pdesc)));
		pdesc->stage_id = ce->guc_id.id;
		pdesc->wq_base_addr = desc->wq_addr;
		pdesc->wq_size_bytes = desc->wq_size;
		pdesc->wq_status = WQ_STATUS_ACTIVE;

		ce->parallel.guc.wq_head = &pdesc->head;
		ce->parallel.guc.wq_tail = &pdesc->tail;
		ce->parallel.guc.wq_status = &pdesc->wq_status;

		for_each_child(ce, child) {
			desc = __get_lrc_desc_v69(guc, child->guc_id.id);

			desc->engine_class =
				engine_class_to_guc_class(engine->class);
			desc->hw_context_desc = child->lrc.lrca;
			desc->priority = ce->guc_state.prio;
			desc->context_flags = CONTEXT_REGISTRATION_FLAG_KMD;
			guc_context_policy_init_v69(engine, desc);
		}

		clear_children_join_go_memory(ce);
	}
}

static void prepare_context_registration_info_v70(struct intel_context *ce,
						  struct guc_ctxt_registration_info *info)
=======
static void prepare_context_registration_info(struct intel_context *ce,
					      struct guc_ctxt_registration_info *info)
>>>>>>> 5493ee19
{
	struct intel_engine_cs *engine = ce->engine;
	struct intel_guc *guc = &engine->gt->uc.guc;
	u32 ctx_id = ce->guc_id.id;

	GEM_BUG_ON(!engine->mask);

	/*
	 * Ensure LRC + CT vmas are is same region as write barrier is done
	 * based on CT vma region.
	 */
	GEM_BUG_ON(i915_gem_object_is_lmem(guc->ct.vma->obj) !=
		   i915_gem_object_is_lmem(ce->ring->vma->obj));

	memset(info, 0, sizeof(*info));
	info->context_idx = ctx_id;
	info->engine_class = engine_class_to_guc_class(engine->class);
	info->engine_submit_mask = engine->logical_mask;
	/*
	 * NB: GuC interface supports 64 bit LRCA even though i915/HW
	 * only supports 32 bit currently.
	 */
	info->hwlrca_lo = lower_32_bits(ce->lrc.lrca);
	info->hwlrca_hi = upper_32_bits(ce->lrc.lrca);
	if (engine->flags & I915_ENGINE_HAS_EU_PRIORITY)
		info->hwlrca_lo |= map_guc_prio_to_lrc_desc_prio(ce->guc_state.prio);
	info->flags = CONTEXT_REGISTRATION_FLAG_KMD;

	/*
	 * If context is a parent, we need to register a process descriptor
	 * describing a work queue and register all child contexts.
	 */
	if (intel_context_is_parent(ce)) {
		struct guc_sched_wq_desc *wq_desc;
		u64 wq_desc_offset, wq_base_offset;

		ce->parallel.guc.wqi_tail = 0;
		ce->parallel.guc.wqi_head = 0;

		wq_desc_offset = i915_ggtt_offset(ce->state) +
				 __get_parent_scratch_offset(ce);
		wq_base_offset = i915_ggtt_offset(ce->state) +
				 __get_wq_offset(ce);
		info->wq_desc_lo = lower_32_bits(wq_desc_offset);
		info->wq_desc_hi = upper_32_bits(wq_desc_offset);
		info->wq_base_lo = lower_32_bits(wq_base_offset);
		info->wq_base_hi = upper_32_bits(wq_base_offset);
		info->wq_size = WQ_SIZE;

		wq_desc = __get_wq_desc_v70(ce);
		memset(wq_desc, 0, sizeof(*wq_desc));
		wq_desc->wq_status = WQ_STATUS_ACTIVE;

		ce->parallel.guc.wq_head = &wq_desc->head;
		ce->parallel.guc.wq_tail = &wq_desc->tail;
		ce->parallel.guc.wq_status = &wq_desc->wq_status;

		clear_children_join_go_memory(ce);
	}
}

static int try_context_registration(struct intel_context *ce, bool loop)
{
	struct intel_engine_cs *engine = ce->engine;
	struct intel_runtime_pm *runtime_pm = engine->uncore->rpm;
	struct intel_guc *guc = &engine->gt->uc.guc;
	intel_wakeref_t wakeref;
	u32 ctx_id = ce->guc_id.id;
	bool context_registered;
	int ret = 0;

	GEM_BUG_ON(!sched_state_is_init(ce));

	context_registered = ctx_id_mapped(guc, ctx_id);

	clr_ctx_id_mapping(guc, ctx_id);
	set_ctx_id_mapping(guc, ctx_id, ce);

	/*
	 * The context_lookup xarray is used to determine if the hardware
	 * context is currently registered. There are two cases in which it
	 * could be registered either the guc_id has been stolen from another
	 * context or the lrc descriptor address of this context has changed. In
	 * either case the context needs to be deregistered with the GuC before
	 * registering this context.
	 */
	if (context_registered) {
		bool disabled;
		unsigned long flags;

		trace_intel_context_steal_guc_id(ce);
		GEM_BUG_ON(!loop);

		/* Seal race with Reset */
		spin_lock_irqsave(&ce->guc_state.lock, flags);
		disabled = submission_disabled(guc);
		if (likely(!disabled)) {
			set_context_wait_for_deregister_to_register(ce);
			intel_context_get(ce);
		}
		spin_unlock_irqrestore(&ce->guc_state.lock, flags);
		if (unlikely(disabled)) {
			clr_ctx_id_mapping(guc, ctx_id);
			return 0;	/* Will get registered later */
		}

		/*
		 * If stealing the guc_id, this ce has the same guc_id as the
		 * context whose guc_id was stolen.
		 */
		with_intel_runtime_pm(runtime_pm, wakeref)
			ret = deregister_context(ce, ce->guc_id.id);
		if (unlikely(ret == -ENODEV))
			ret = 0;	/* Will get registered later */
	} else {
		with_intel_runtime_pm(runtime_pm, wakeref)
			ret = register_context(ce, loop);
		if (unlikely(ret == -EBUSY)) {
			clr_ctx_id_mapping(guc, ctx_id);
		} else if (unlikely(ret == -ENODEV)) {
			clr_ctx_id_mapping(guc, ctx_id);
			ret = 0;	/* Will get registered later */
		}
	}

	return ret;
}

static int __guc_context_pre_pin(struct intel_context *ce,
				 struct intel_engine_cs *engine,
				 struct i915_gem_ww_ctx *ww,
				 void **vaddr)
{
	return lrc_pre_pin(ce, engine, ww, vaddr);
}

static int __guc_context_pin(struct intel_context *ce,
			     struct intel_engine_cs *engine,
			     void *vaddr)
{
	if (i915_ggtt_offset(ce->state) !=
	    (ce->lrc.lrca & CTX_GTT_ADDRESS_MASK))
		set_bit(CONTEXT_LRCA_DIRTY, &ce->flags);

	/*
	 * GuC context gets pinned in guc_request_alloc. See that function for
	 * explaination of why.
	 */

	return lrc_pin(ce, engine, vaddr);
}

static int guc_context_pre_pin(struct intel_context *ce,
			       struct i915_gem_ww_ctx *ww,
			       void **vaddr)
{
	return __guc_context_pre_pin(ce, ce->engine, ww, vaddr);
}

static int guc_context_pin(struct intel_context *ce, void *vaddr)
{
	int ret = __guc_context_pin(ce, ce->engine, vaddr);

	if (likely(!ret && !intel_context_is_barrier(ce)))
		intel_engine_pm_get(ce->engine);

	return ret;
}

static void guc_context_unpin(struct intel_context *ce)
{
	struct intel_guc *guc = ce_to_guc(ce);

	unpin_guc_id(guc, ce);
	lrc_unpin(ce);

	if (likely(!intel_context_is_barrier(ce)))
		intel_engine_pm_put_async(ce->engine);
}

static void guc_context_post_unpin(struct intel_context *ce)
{
	lrc_post_unpin(ce);
}

static void __guc_context_sched_enable(struct intel_guc *guc,
				       struct intel_context *ce)
{
	u32 action[] = {
		INTEL_GUC_ACTION_SCHED_CONTEXT_MODE_SET,
		ce->guc_id.id,
		GUC_CONTEXT_ENABLE
	};

	trace_intel_context_sched_enable(ce);

	guc_submission_send_busy_loop(guc, action, ARRAY_SIZE(action),
				      G2H_LEN_DW_SCHED_CONTEXT_MODE_SET, true);
}

static void __guc_context_sched_disable(struct intel_guc *guc,
					struct intel_context *ce,
					u16 guc_id)
{
	u32 action[] = {
		INTEL_GUC_ACTION_SCHED_CONTEXT_MODE_SET,
		guc_id,	/* ce->guc_id.id not stable */
		GUC_CONTEXT_DISABLE
	};

	GEM_BUG_ON(guc_id == GUC_INVALID_CONTEXT_ID);

	GEM_BUG_ON(intel_context_is_child(ce));
	trace_intel_context_sched_disable(ce);

	guc_submission_send_busy_loop(guc, action, ARRAY_SIZE(action),
				      G2H_LEN_DW_SCHED_CONTEXT_MODE_SET, true);
}

static void guc_blocked_fence_complete(struct intel_context *ce)
{
	lockdep_assert_held(&ce->guc_state.lock);

	if (!i915_sw_fence_done(&ce->guc_state.blocked))
		i915_sw_fence_complete(&ce->guc_state.blocked);
}

static void guc_blocked_fence_reinit(struct intel_context *ce)
{
	lockdep_assert_held(&ce->guc_state.lock);
	GEM_BUG_ON(!i915_sw_fence_done(&ce->guc_state.blocked));

	/*
	 * This fence is always complete unless a pending schedule disable is
	 * outstanding. We arm the fence here and complete it when we receive
	 * the pending schedule disable complete message.
	 */
	i915_sw_fence_fini(&ce->guc_state.blocked);
	i915_sw_fence_reinit(&ce->guc_state.blocked);
	i915_sw_fence_await(&ce->guc_state.blocked);
	i915_sw_fence_commit(&ce->guc_state.blocked);
}

static u16 prep_context_pending_disable(struct intel_context *ce)
{
	lockdep_assert_held(&ce->guc_state.lock);

	set_context_pending_disable(ce);
	clr_context_enabled(ce);
	guc_blocked_fence_reinit(ce);
	intel_context_get(ce);

	return ce->guc_id.id;
}

static struct i915_sw_fence *guc_context_block(struct intel_context *ce)
{
	struct intel_guc *guc = ce_to_guc(ce);
	unsigned long flags;
	struct intel_runtime_pm *runtime_pm = ce->engine->uncore->rpm;
	intel_wakeref_t wakeref;
	u16 guc_id;
	bool enabled;

	GEM_BUG_ON(intel_context_is_child(ce));

	spin_lock_irqsave(&ce->guc_state.lock, flags);

	incr_context_blocked(ce);

	enabled = context_enabled(ce);
	if (unlikely(!enabled || submission_disabled(guc))) {
		if (enabled)
			clr_context_enabled(ce);
		spin_unlock_irqrestore(&ce->guc_state.lock, flags);
		return &ce->guc_state.blocked;
	}

	/*
	 * We add +2 here as the schedule disable complete CTB handler calls
	 * intel_context_sched_disable_unpin (-2 to pin_count).
	 */
	atomic_add(2, &ce->pin_count);

	guc_id = prep_context_pending_disable(ce);

	spin_unlock_irqrestore(&ce->guc_state.lock, flags);

	with_intel_runtime_pm(runtime_pm, wakeref)
		__guc_context_sched_disable(guc, ce, guc_id);

	return &ce->guc_state.blocked;
}

#define SCHED_STATE_MULTI_BLOCKED_MASK \
	(SCHED_STATE_BLOCKED_MASK & ~SCHED_STATE_BLOCKED)
#define SCHED_STATE_NO_UNBLOCK \
	(SCHED_STATE_MULTI_BLOCKED_MASK | \
	 SCHED_STATE_PENDING_DISABLE | \
	 SCHED_STATE_BANNED)

static bool context_cant_unblock(struct intel_context *ce)
{
	lockdep_assert_held(&ce->guc_state.lock);

	return (ce->guc_state.sched_state & SCHED_STATE_NO_UNBLOCK) ||
		context_guc_id_invalid(ce) ||
		!ctx_id_mapped(ce_to_guc(ce), ce->guc_id.id) ||
		!intel_context_is_pinned(ce);
}

static void guc_context_unblock(struct intel_context *ce)
{
	struct intel_guc *guc = ce_to_guc(ce);
	unsigned long flags;
	struct intel_runtime_pm *runtime_pm = ce->engine->uncore->rpm;
	intel_wakeref_t wakeref;
	bool enable;

	GEM_BUG_ON(context_enabled(ce));
	GEM_BUG_ON(intel_context_is_child(ce));

	spin_lock_irqsave(&ce->guc_state.lock, flags);

	if (unlikely(submission_disabled(guc) ||
		     context_cant_unblock(ce))) {
		enable = false;
	} else {
		enable = true;
		set_context_pending_enable(ce);
		set_context_enabled(ce);
		intel_context_get(ce);
	}

	decr_context_blocked(ce);

	spin_unlock_irqrestore(&ce->guc_state.lock, flags);

	if (enable) {
		with_intel_runtime_pm(runtime_pm, wakeref)
			__guc_context_sched_enable(guc, ce);
	}
}

static void guc_context_cancel_request(struct intel_context *ce,
				       struct i915_request *rq)
{
	struct intel_context *block_context =
		request_to_scheduling_context(rq);

	if (i915_sw_fence_signaled(&rq->submit)) {
		struct i915_sw_fence *fence;

		intel_context_get(ce);
		fence = guc_context_block(block_context);
		i915_sw_fence_wait(fence);
		if (!i915_request_completed(rq)) {
			__i915_request_skip(rq);
			guc_reset_state(ce, intel_ring_wrap(ce->ring, rq->head),
					true);
		}

		guc_context_unblock(block_context);
		intel_context_put(ce);
	}
}

static void __guc_context_set_preemption_timeout(struct intel_guc *guc,
						 u16 guc_id,
						 u32 preemption_timeout)
{
	if (guc->fw.major_ver_found >= 70) {
		struct context_policy policy;

		__guc_context_policy_start_klv(&policy, guc_id);
		__guc_context_policy_add_preemption_timeout(&policy, preemption_timeout);
		__guc_context_set_context_policies(guc, &policy, true);
	} else {
		u32 action[] = {
			INTEL_GUC_ACTION_V69_SET_CONTEXT_PREEMPTION_TIMEOUT,
			guc_id,
			preemption_timeout
		};

		intel_guc_send_busy_loop(guc, action, ARRAY_SIZE(action), 0, true);
	}
}

static void
guc_context_revoke(struct intel_context *ce, struct i915_request *rq,
		   unsigned int preempt_timeout_ms)
{
	struct intel_guc *guc = ce_to_guc(ce);
	struct intel_runtime_pm *runtime_pm =
		&ce->engine->gt->i915->runtime_pm;
	intel_wakeref_t wakeref;
	unsigned long flags;

	GEM_BUG_ON(intel_context_is_child(ce));

	guc_flush_submissions(guc);

	spin_lock_irqsave(&ce->guc_state.lock, flags);
	set_context_banned(ce);

	if (submission_disabled(guc) ||
	    (!context_enabled(ce) && !context_pending_disable(ce))) {
		spin_unlock_irqrestore(&ce->guc_state.lock, flags);

		guc_cancel_context_requests(ce);
		intel_engine_signal_breadcrumbs(ce->engine);
	} else if (!context_pending_disable(ce)) {
		u16 guc_id;

		/*
		 * We add +2 here as the schedule disable complete CTB handler
		 * calls intel_context_sched_disable_unpin (-2 to pin_count).
		 */
		atomic_add(2, &ce->pin_count);

		guc_id = prep_context_pending_disable(ce);
		spin_unlock_irqrestore(&ce->guc_state.lock, flags);

		/*
		 * In addition to disabling scheduling, set the preemption
		 * timeout to the minimum value (1 us) so the banned context
		 * gets kicked off the HW ASAP.
		 */
		with_intel_runtime_pm(runtime_pm, wakeref) {
			__guc_context_set_preemption_timeout(guc, guc_id,
							     preempt_timeout_ms);
			__guc_context_sched_disable(guc, ce, guc_id);
		}
	} else {
		if (!context_guc_id_invalid(ce))
			with_intel_runtime_pm(runtime_pm, wakeref)
				__guc_context_set_preemption_timeout(guc,
								     ce->guc_id.id,
								     preempt_timeout_ms);
		spin_unlock_irqrestore(&ce->guc_state.lock, flags);
	}
}

static void guc_context_sched_disable(struct intel_context *ce)
{
	struct intel_guc *guc = ce_to_guc(ce);
	unsigned long flags;
	struct intel_runtime_pm *runtime_pm = &ce->engine->gt->i915->runtime_pm;
	intel_wakeref_t wakeref;
	u16 guc_id;

	GEM_BUG_ON(intel_context_is_child(ce));

	spin_lock_irqsave(&ce->guc_state.lock, flags);

	/*
	 * We have to check if the context has been disabled by another thread,
	 * check if submssion has been disabled to seal a race with reset and
	 * finally check if any more requests have been committed to the
	 * context ensursing that a request doesn't slip through the
	 * 'context_pending_disable' fence.
	 */
	if (unlikely(!context_enabled(ce) || submission_disabled(guc) ||
		     context_has_committed_requests(ce))) {
		clr_context_enabled(ce);
		spin_unlock_irqrestore(&ce->guc_state.lock, flags);
		goto unpin;
	}
	guc_id = prep_context_pending_disable(ce);

	spin_unlock_irqrestore(&ce->guc_state.lock, flags);

	with_intel_runtime_pm(runtime_pm, wakeref)
		__guc_context_sched_disable(guc, ce, guc_id);

	return;
unpin:
	intel_context_sched_disable_unpin(ce);
}

static inline void guc_lrc_desc_unpin(struct intel_context *ce)
{
	struct intel_guc *guc = ce_to_guc(ce);
	struct intel_gt *gt = guc_to_gt(guc);
	unsigned long flags;
	bool disabled;

	GEM_BUG_ON(!intel_gt_pm_is_awake(gt));
	GEM_BUG_ON(!ctx_id_mapped(guc, ce->guc_id.id));
	GEM_BUG_ON(ce != __get_context(guc, ce->guc_id.id));
	GEM_BUG_ON(context_enabled(ce));

	/* Seal race with Reset */
	spin_lock_irqsave(&ce->guc_state.lock, flags);
	disabled = submission_disabled(guc);
	if (likely(!disabled)) {
		__intel_gt_pm_get(gt);
		set_context_destroyed(ce);
		clr_context_registered(ce);
	}
	spin_unlock_irqrestore(&ce->guc_state.lock, flags);
	if (unlikely(disabled)) {
		release_guc_id(guc, ce);
		__guc_context_destroy(ce);
		return;
	}

	deregister_context(ce, ce->guc_id.id);
}

static void __guc_context_destroy(struct intel_context *ce)
{
	GEM_BUG_ON(ce->guc_state.prio_count[GUC_CLIENT_PRIORITY_KMD_HIGH] ||
		   ce->guc_state.prio_count[GUC_CLIENT_PRIORITY_HIGH] ||
		   ce->guc_state.prio_count[GUC_CLIENT_PRIORITY_KMD_NORMAL] ||
		   ce->guc_state.prio_count[GUC_CLIENT_PRIORITY_NORMAL]);
	GEM_BUG_ON(ce->guc_state.number_committed_requests);

	lrc_fini(ce);
	intel_context_fini(ce);

	if (intel_engine_is_virtual(ce->engine)) {
		struct guc_virtual_engine *ve =
			container_of(ce, typeof(*ve), context);

		if (ve->base.breadcrumbs)
			intel_breadcrumbs_put(ve->base.breadcrumbs);

		kfree(ve);
	} else {
		intel_context_free(ce);
	}
}

static void guc_flush_destroyed_contexts(struct intel_guc *guc)
{
	struct intel_context *ce;
	unsigned long flags;

	GEM_BUG_ON(!submission_disabled(guc) &&
		   guc_submission_initialized(guc));

	while (!list_empty(&guc->submission_state.destroyed_contexts)) {
		spin_lock_irqsave(&guc->submission_state.lock, flags);
		ce = list_first_entry_or_null(&guc->submission_state.destroyed_contexts,
					      struct intel_context,
					      destroyed_link);
		if (ce)
			list_del_init(&ce->destroyed_link);
		spin_unlock_irqrestore(&guc->submission_state.lock, flags);

		if (!ce)
			break;

		release_guc_id(guc, ce);
		__guc_context_destroy(ce);
	}
}

static void deregister_destroyed_contexts(struct intel_guc *guc)
{
	struct intel_context *ce;
	unsigned long flags;

	while (!list_empty(&guc->submission_state.destroyed_contexts)) {
		spin_lock_irqsave(&guc->submission_state.lock, flags);
		ce = list_first_entry_or_null(&guc->submission_state.destroyed_contexts,
					      struct intel_context,
					      destroyed_link);
		if (ce)
			list_del_init(&ce->destroyed_link);
		spin_unlock_irqrestore(&guc->submission_state.lock, flags);

		if (!ce)
			break;

		guc_lrc_desc_unpin(ce);
	}
}

static void destroyed_worker_func(struct work_struct *w)
{
	struct intel_guc *guc = container_of(w, struct intel_guc,
					     submission_state.destroyed_worker);
	struct intel_gt *gt = guc_to_gt(guc);
	int tmp;

	with_intel_gt_pm(gt, tmp)
		deregister_destroyed_contexts(guc);
}

static void guc_context_destroy(struct kref *kref)
{
	struct intel_context *ce = container_of(kref, typeof(*ce), ref);
	struct intel_guc *guc = ce_to_guc(ce);
	unsigned long flags;
	bool destroy;

	/*
	 * If the guc_id is invalid this context has been stolen and we can free
	 * it immediately. Also can be freed immediately if the context is not
	 * registered with the GuC or the GuC is in the middle of a reset.
	 */
	spin_lock_irqsave(&guc->submission_state.lock, flags);
	destroy = submission_disabled(guc) || context_guc_id_invalid(ce) ||
		!ctx_id_mapped(guc, ce->guc_id.id);
	if (likely(!destroy)) {
		if (!list_empty(&ce->guc_id.link))
			list_del_init(&ce->guc_id.link);
		list_add_tail(&ce->destroyed_link,
			      &guc->submission_state.destroyed_contexts);
	} else {
		__release_guc_id(guc, ce);
	}
	spin_unlock_irqrestore(&guc->submission_state.lock, flags);
	if (unlikely(destroy)) {
		__guc_context_destroy(ce);
		return;
	}

	/*
	 * We use a worker to issue the H2G to deregister the context as we can
	 * take the GT PM for the first time which isn't allowed from an atomic
	 * context.
	 */
	queue_work(system_unbound_wq, &guc->submission_state.destroyed_worker);
}

static int guc_context_alloc(struct intel_context *ce)
{
	return lrc_alloc(ce, ce->engine);
}

static void __guc_context_set_prio(struct intel_guc *guc,
				   struct intel_context *ce)
{
	if (guc->fw.major_ver_found >= 70) {
		struct context_policy policy;

		__guc_context_policy_start_klv(&policy, ce->guc_id.id);
		__guc_context_policy_add_priority(&policy, ce->guc_state.prio);
		__guc_context_set_context_policies(guc, &policy, true);
	} else {
		u32 action[] = {
			INTEL_GUC_ACTION_V69_SET_CONTEXT_PRIORITY,
			ce->guc_id.id,
			ce->guc_state.prio,
		};

		guc_submission_send_busy_loop(guc, action, ARRAY_SIZE(action), 0, true);
	}
}

static void guc_context_set_prio(struct intel_guc *guc,
				 struct intel_context *ce,
				 u8 prio)
{
	GEM_BUG_ON(prio < GUC_CLIENT_PRIORITY_KMD_HIGH ||
		   prio > GUC_CLIENT_PRIORITY_NORMAL);
	lockdep_assert_held(&ce->guc_state.lock);

	if (ce->guc_state.prio == prio || submission_disabled(guc) ||
	    !context_registered(ce)) {
		ce->guc_state.prio = prio;
		return;
	}

	ce->guc_state.prio = prio;
	__guc_context_set_prio(guc, ce);

	trace_intel_context_set_prio(ce);
}

static inline u8 map_i915_prio_to_guc_prio(int prio)
{
	if (prio == I915_PRIORITY_NORMAL)
		return GUC_CLIENT_PRIORITY_KMD_NORMAL;
	else if (prio < I915_PRIORITY_NORMAL)
		return GUC_CLIENT_PRIORITY_NORMAL;
	else if (prio < I915_PRIORITY_DISPLAY)
		return GUC_CLIENT_PRIORITY_HIGH;
	else
		return GUC_CLIENT_PRIORITY_KMD_HIGH;
}

static inline void add_context_inflight_prio(struct intel_context *ce,
					     u8 guc_prio)
{
	lockdep_assert_held(&ce->guc_state.lock);
	GEM_BUG_ON(guc_prio >= ARRAY_SIZE(ce->guc_state.prio_count));

	++ce->guc_state.prio_count[guc_prio];

	/* Overflow protection */
	GEM_WARN_ON(!ce->guc_state.prio_count[guc_prio]);
}

static inline void sub_context_inflight_prio(struct intel_context *ce,
					     u8 guc_prio)
{
	lockdep_assert_held(&ce->guc_state.lock);
	GEM_BUG_ON(guc_prio >= ARRAY_SIZE(ce->guc_state.prio_count));

	/* Underflow protection */
	GEM_WARN_ON(!ce->guc_state.prio_count[guc_prio]);

	--ce->guc_state.prio_count[guc_prio];
}

static inline void update_context_prio(struct intel_context *ce)
{
	struct intel_guc *guc = &ce->engine->gt->uc.guc;
	int i;

	BUILD_BUG_ON(GUC_CLIENT_PRIORITY_KMD_HIGH != 0);
	BUILD_BUG_ON(GUC_CLIENT_PRIORITY_KMD_HIGH > GUC_CLIENT_PRIORITY_NORMAL);

	lockdep_assert_held(&ce->guc_state.lock);

	for (i = 0; i < ARRAY_SIZE(ce->guc_state.prio_count); ++i) {
		if (ce->guc_state.prio_count[i]) {
			guc_context_set_prio(guc, ce, i);
			break;
		}
	}
}

static inline bool new_guc_prio_higher(u8 old_guc_prio, u8 new_guc_prio)
{
	/* Lower value is higher priority */
	return new_guc_prio < old_guc_prio;
}

static void add_to_context(struct i915_request *rq)
{
	struct intel_context *ce = request_to_scheduling_context(rq);
	u8 new_guc_prio = map_i915_prio_to_guc_prio(rq_prio(rq));

	GEM_BUG_ON(intel_context_is_child(ce));
	GEM_BUG_ON(rq->guc_prio == GUC_PRIO_FINI);

	spin_lock(&ce->guc_state.lock);
	list_move_tail(&rq->sched.link, &ce->guc_state.requests);

	if (rq->guc_prio == GUC_PRIO_INIT) {
		rq->guc_prio = new_guc_prio;
		add_context_inflight_prio(ce, rq->guc_prio);
	} else if (new_guc_prio_higher(rq->guc_prio, new_guc_prio)) {
		sub_context_inflight_prio(ce, rq->guc_prio);
		rq->guc_prio = new_guc_prio;
		add_context_inflight_prio(ce, rq->guc_prio);
	}
	update_context_prio(ce);

	spin_unlock(&ce->guc_state.lock);
}

static void guc_prio_fini(struct i915_request *rq, struct intel_context *ce)
{
	lockdep_assert_held(&ce->guc_state.lock);

	if (rq->guc_prio != GUC_PRIO_INIT &&
	    rq->guc_prio != GUC_PRIO_FINI) {
		sub_context_inflight_prio(ce, rq->guc_prio);
		update_context_prio(ce);
	}
	rq->guc_prio = GUC_PRIO_FINI;
}

static void remove_from_context(struct i915_request *rq)
{
	struct intel_context *ce = request_to_scheduling_context(rq);

	GEM_BUG_ON(intel_context_is_child(ce));

	spin_lock_irq(&ce->guc_state.lock);

	list_del_init(&rq->sched.link);
	clear_bit(I915_FENCE_FLAG_PQUEUE, &rq->fence.flags);

	/* Prevent further __await_execution() registering a cb, then flush */
	set_bit(I915_FENCE_FLAG_ACTIVE, &rq->fence.flags);

	guc_prio_fini(rq, ce);

	decr_context_committed_requests(ce);

	spin_unlock_irq(&ce->guc_state.lock);

	atomic_dec(&ce->guc_id.ref);
	i915_request_notify_execute_cb_imm(rq);
}

static const struct intel_context_ops guc_context_ops = {
	.alloc = guc_context_alloc,

	.pre_pin = guc_context_pre_pin,
	.pin = guc_context_pin,
	.unpin = guc_context_unpin,
	.post_unpin = guc_context_post_unpin,

	.revoke = guc_context_revoke,

	.cancel_request = guc_context_cancel_request,

	.enter = intel_context_enter_engine,
	.exit = intel_context_exit_engine,

	.sched_disable = guc_context_sched_disable,

	.reset = lrc_reset,
	.destroy = guc_context_destroy,

	.create_virtual = guc_create_virtual,
	.create_parallel = guc_create_parallel,
};

static void submit_work_cb(struct irq_work *wrk)
{
	struct i915_request *rq = container_of(wrk, typeof(*rq), submit_work);

	might_lock(&rq->engine->sched_engine->lock);
	i915_sw_fence_complete(&rq->submit);
}

static void __guc_signal_context_fence(struct intel_context *ce)
{
	struct i915_request *rq, *rn;

	lockdep_assert_held(&ce->guc_state.lock);

	if (!list_empty(&ce->guc_state.fences))
		trace_intel_context_fence_release(ce);

	/*
	 * Use an IRQ to ensure locking order of sched_engine->lock ->
	 * ce->guc_state.lock is preserved.
	 */
	list_for_each_entry_safe(rq, rn, &ce->guc_state.fences,
				 guc_fence_link) {
		list_del(&rq->guc_fence_link);
		irq_work_queue(&rq->submit_work);
	}

	INIT_LIST_HEAD(&ce->guc_state.fences);
}

static void guc_signal_context_fence(struct intel_context *ce)
{
	unsigned long flags;

	GEM_BUG_ON(intel_context_is_child(ce));

	spin_lock_irqsave(&ce->guc_state.lock, flags);
	clr_context_wait_for_deregister_to_register(ce);
	__guc_signal_context_fence(ce);
	spin_unlock_irqrestore(&ce->guc_state.lock, flags);
}

static bool context_needs_register(struct intel_context *ce, bool new_guc_id)
{
	return (new_guc_id || test_bit(CONTEXT_LRCA_DIRTY, &ce->flags) ||
		!ctx_id_mapped(ce_to_guc(ce), ce->guc_id.id)) &&
		!submission_disabled(ce_to_guc(ce));
}

static void guc_context_init(struct intel_context *ce)
{
	const struct i915_gem_context *ctx;
	int prio = I915_CONTEXT_DEFAULT_PRIORITY;

	rcu_read_lock();
	ctx = rcu_dereference(ce->gem_context);
	if (ctx)
		prio = ctx->sched.priority;
	rcu_read_unlock();

	ce->guc_state.prio = map_i915_prio_to_guc_prio(prio);
	set_bit(CONTEXT_GUC_INIT, &ce->flags);
}

static int guc_request_alloc(struct i915_request *rq)
{
	struct intel_context *ce = request_to_scheduling_context(rq);
	struct intel_guc *guc = ce_to_guc(ce);
	unsigned long flags;
	int ret;

	GEM_BUG_ON(!intel_context_is_pinned(rq->context));

	/*
	 * Flush enough space to reduce the likelihood of waiting after
	 * we start building the request - in which case we will just
	 * have to repeat work.
	 */
	rq->reserved_space += GUC_REQUEST_SIZE;

	/*
	 * Note that after this point, we have committed to using
	 * this request as it is being used to both track the
	 * state of engine initialisation and liveness of the
	 * golden renderstate above. Think twice before you try
	 * to cancel/unwind this request now.
	 */

	/* Unconditionally invalidate GPU caches and TLBs. */
	ret = rq->engine->emit_flush(rq, EMIT_INVALIDATE);
	if (ret)
		return ret;

	rq->reserved_space -= GUC_REQUEST_SIZE;

	if (unlikely(!test_bit(CONTEXT_GUC_INIT, &ce->flags)))
		guc_context_init(ce);

	/*
	 * Call pin_guc_id here rather than in the pinning step as with
	 * dma_resv, contexts can be repeatedly pinned / unpinned trashing the
	 * guc_id and creating horrible race conditions. This is especially bad
	 * when guc_id are being stolen due to over subscription. By the time
	 * this function is reached, it is guaranteed that the guc_id will be
	 * persistent until the generated request is retired. Thus, sealing these
	 * race conditions. It is still safe to fail here if guc_id are
	 * exhausted and return -EAGAIN to the user indicating that they can try
	 * again in the future.
	 *
	 * There is no need for a lock here as the timeline mutex ensures at
	 * most one context can be executing this code path at once. The
	 * guc_id_ref is incremented once for every request in flight and
	 * decremented on each retire. When it is zero, a lock around the
	 * increment (in pin_guc_id) is needed to seal a race with unpin_guc_id.
	 */
	if (atomic_add_unless(&ce->guc_id.ref, 1, 0))
		goto out;

	ret = pin_guc_id(guc, ce);	/* returns 1 if new guc_id assigned */
	if (unlikely(ret < 0))
		return ret;
	if (context_needs_register(ce, !!ret)) {
		ret = try_context_registration(ce, true);
		if (unlikely(ret)) {	/* unwind */
			if (ret == -EPIPE) {
				disable_submission(guc);
				goto out;	/* GPU will be reset */
			}
			atomic_dec(&ce->guc_id.ref);
			unpin_guc_id(guc, ce);
			return ret;
		}
	}

	clear_bit(CONTEXT_LRCA_DIRTY, &ce->flags);

out:
	/*
	 * We block all requests on this context if a G2H is pending for a
	 * schedule disable or context deregistration as the GuC will fail a
	 * schedule enable or context registration if either G2H is pending
	 * respectfully. Once a G2H returns, the fence is released that is
	 * blocking these requests (see guc_signal_context_fence).
	 */
	spin_lock_irqsave(&ce->guc_state.lock, flags);
	if (context_wait_for_deregister_to_register(ce) ||
	    context_pending_disable(ce)) {
		init_irq_work(&rq->submit_work, submit_work_cb);
		i915_sw_fence_await(&rq->submit);

		list_add_tail(&rq->guc_fence_link, &ce->guc_state.fences);
	}
	incr_context_committed_requests(ce);
	spin_unlock_irqrestore(&ce->guc_state.lock, flags);

	return 0;
}

static int guc_virtual_context_pre_pin(struct intel_context *ce,
				       struct i915_gem_ww_ctx *ww,
				       void **vaddr)
{
	struct intel_engine_cs *engine = guc_virtual_get_sibling(ce->engine, 0);

	return __guc_context_pre_pin(ce, engine, ww, vaddr);
}

static int guc_virtual_context_pin(struct intel_context *ce, void *vaddr)
{
	struct intel_engine_cs *engine = guc_virtual_get_sibling(ce->engine, 0);
	int ret = __guc_context_pin(ce, engine, vaddr);
	intel_engine_mask_t tmp, mask = ce->engine->mask;

	if (likely(!ret))
		for_each_engine_masked(engine, ce->engine->gt, mask, tmp)
			intel_engine_pm_get(engine);

	return ret;
}

static void guc_virtual_context_unpin(struct intel_context *ce)
{
	intel_engine_mask_t tmp, mask = ce->engine->mask;
	struct intel_engine_cs *engine;
	struct intel_guc *guc = ce_to_guc(ce);

	GEM_BUG_ON(context_enabled(ce));
	GEM_BUG_ON(intel_context_is_barrier(ce));

	unpin_guc_id(guc, ce);
	lrc_unpin(ce);

	for_each_engine_masked(engine, ce->engine->gt, mask, tmp)
		intel_engine_pm_put_async(engine);
}

static void guc_virtual_context_enter(struct intel_context *ce)
{
	intel_engine_mask_t tmp, mask = ce->engine->mask;
	struct intel_engine_cs *engine;

	for_each_engine_masked(engine, ce->engine->gt, mask, tmp)
		intel_engine_pm_get(engine);

	intel_timeline_enter(ce->timeline);
}

static void guc_virtual_context_exit(struct intel_context *ce)
{
	intel_engine_mask_t tmp, mask = ce->engine->mask;
	struct intel_engine_cs *engine;

	for_each_engine_masked(engine, ce->engine->gt, mask, tmp)
		intel_engine_pm_put(engine);

	intel_timeline_exit(ce->timeline);
}

static int guc_virtual_context_alloc(struct intel_context *ce)
{
	struct intel_engine_cs *engine = guc_virtual_get_sibling(ce->engine, 0);

	return lrc_alloc(ce, engine);
}

static const struct intel_context_ops virtual_guc_context_ops = {
	.alloc = guc_virtual_context_alloc,

	.pre_pin = guc_virtual_context_pre_pin,
	.pin = guc_virtual_context_pin,
	.unpin = guc_virtual_context_unpin,
	.post_unpin = guc_context_post_unpin,

	.revoke = guc_context_revoke,

	.cancel_request = guc_context_cancel_request,

	.enter = guc_virtual_context_enter,
	.exit = guc_virtual_context_exit,

	.sched_disable = guc_context_sched_disable,

	.destroy = guc_context_destroy,

	.get_sibling = guc_virtual_get_sibling,
};

static int guc_parent_context_pin(struct intel_context *ce, void *vaddr)
{
	struct intel_engine_cs *engine = guc_virtual_get_sibling(ce->engine, 0);
	struct intel_guc *guc = ce_to_guc(ce);
	int ret;

	GEM_BUG_ON(!intel_context_is_parent(ce));
	GEM_BUG_ON(!intel_engine_is_virtual(ce->engine));

	ret = pin_guc_id(guc, ce);
	if (unlikely(ret < 0))
		return ret;

	return __guc_context_pin(ce, engine, vaddr);
}

static int guc_child_context_pin(struct intel_context *ce, void *vaddr)
{
	struct intel_engine_cs *engine = guc_virtual_get_sibling(ce->engine, 0);

	GEM_BUG_ON(!intel_context_is_child(ce));
	GEM_BUG_ON(!intel_engine_is_virtual(ce->engine));

	__intel_context_pin(ce->parallel.parent);
	return __guc_context_pin(ce, engine, vaddr);
}

static void guc_parent_context_unpin(struct intel_context *ce)
{
	struct intel_guc *guc = ce_to_guc(ce);

	GEM_BUG_ON(context_enabled(ce));
	GEM_BUG_ON(intel_context_is_barrier(ce));
	GEM_BUG_ON(!intel_context_is_parent(ce));
	GEM_BUG_ON(!intel_engine_is_virtual(ce->engine));

	unpin_guc_id(guc, ce);
	lrc_unpin(ce);
}

static void guc_child_context_unpin(struct intel_context *ce)
{
	GEM_BUG_ON(context_enabled(ce));
	GEM_BUG_ON(intel_context_is_barrier(ce));
	GEM_BUG_ON(!intel_context_is_child(ce));
	GEM_BUG_ON(!intel_engine_is_virtual(ce->engine));

	lrc_unpin(ce);
}

static void guc_child_context_post_unpin(struct intel_context *ce)
{
	GEM_BUG_ON(!intel_context_is_child(ce));
	GEM_BUG_ON(!intel_context_is_pinned(ce->parallel.parent));
	GEM_BUG_ON(!intel_engine_is_virtual(ce->engine));

	lrc_post_unpin(ce);
	intel_context_unpin(ce->parallel.parent);
}

static void guc_child_context_destroy(struct kref *kref)
{
	struct intel_context *ce = container_of(kref, typeof(*ce), ref);

	__guc_context_destroy(ce);
}

static const struct intel_context_ops virtual_parent_context_ops = {
	.alloc = guc_virtual_context_alloc,

	.pre_pin = guc_context_pre_pin,
	.pin = guc_parent_context_pin,
	.unpin = guc_parent_context_unpin,
	.post_unpin = guc_context_post_unpin,

	.revoke = guc_context_revoke,

	.cancel_request = guc_context_cancel_request,

	.enter = guc_virtual_context_enter,
	.exit = guc_virtual_context_exit,

	.sched_disable = guc_context_sched_disable,

	.destroy = guc_context_destroy,

	.get_sibling = guc_virtual_get_sibling,
};

static const struct intel_context_ops virtual_child_context_ops = {
	.alloc = guc_virtual_context_alloc,

	.pre_pin = guc_context_pre_pin,
	.pin = guc_child_context_pin,
	.unpin = guc_child_context_unpin,
	.post_unpin = guc_child_context_post_unpin,

	.cancel_request = guc_context_cancel_request,

	.enter = guc_virtual_context_enter,
	.exit = guc_virtual_context_exit,

	.destroy = guc_child_context_destroy,

	.get_sibling = guc_virtual_get_sibling,
};

/*
 * The below override of the breadcrumbs is enabled when the user configures a
 * context for parallel submission (multi-lrc, parent-child).
 *
 * The overridden breadcrumbs implements an algorithm which allows the GuC to
 * safely preempt all the hw contexts configured for parallel submission
 * between each BB. The contract between the i915 and GuC is if the parent
 * context can be preempted, all the children can be preempted, and the GuC will
 * always try to preempt the parent before the children. A handshake between the
 * parent / children breadcrumbs ensures the i915 holds up its end of the deal
 * creating a window to preempt between each set of BBs.
 */
static int emit_bb_start_parent_no_preempt_mid_batch(struct i915_request *rq,
						     u64 offset, u32 len,
						     const unsigned int flags);
static int emit_bb_start_child_no_preempt_mid_batch(struct i915_request *rq,
						    u64 offset, u32 len,
						    const unsigned int flags);
static u32 *
emit_fini_breadcrumb_parent_no_preempt_mid_batch(struct i915_request *rq,
						 u32 *cs);
static u32 *
emit_fini_breadcrumb_child_no_preempt_mid_batch(struct i915_request *rq,
						u32 *cs);

static struct intel_context *
guc_create_parallel(struct intel_engine_cs **engines,
		    unsigned int num_siblings,
		    unsigned int width)
{
	struct intel_engine_cs **siblings = NULL;
	struct intel_context *parent = NULL, *ce, *err;
	int i, j;

	siblings = kmalloc_array(num_siblings,
				 sizeof(*siblings),
				 GFP_KERNEL);
	if (!siblings)
		return ERR_PTR(-ENOMEM);

	for (i = 0; i < width; ++i) {
		for (j = 0; j < num_siblings; ++j)
			siblings[j] = engines[i * num_siblings + j];

		ce = intel_engine_create_virtual(siblings, num_siblings,
						 FORCE_VIRTUAL);
		if (IS_ERR(ce)) {
			err = ERR_CAST(ce);
			goto unwind;
		}

		if (i == 0) {
			parent = ce;
			parent->ops = &virtual_parent_context_ops;
		} else {
			ce->ops = &virtual_child_context_ops;
			intel_context_bind_parent_child(parent, ce);
		}
	}

	parent->parallel.fence_context = dma_fence_context_alloc(1);

	parent->engine->emit_bb_start =
		emit_bb_start_parent_no_preempt_mid_batch;
	parent->engine->emit_fini_breadcrumb =
		emit_fini_breadcrumb_parent_no_preempt_mid_batch;
	parent->engine->emit_fini_breadcrumb_dw =
		12 + 4 * parent->parallel.number_children;
	for_each_child(parent, ce) {
		ce->engine->emit_bb_start =
			emit_bb_start_child_no_preempt_mid_batch;
		ce->engine->emit_fini_breadcrumb =
			emit_fini_breadcrumb_child_no_preempt_mid_batch;
		ce->engine->emit_fini_breadcrumb_dw = 16;
	}

	kfree(siblings);
	return parent;

unwind:
	if (parent)
		intel_context_put(parent);
	kfree(siblings);
	return err;
}

static bool
guc_irq_enable_breadcrumbs(struct intel_breadcrumbs *b)
{
	struct intel_engine_cs *sibling;
	intel_engine_mask_t tmp, mask = b->engine_mask;
	bool result = false;

	for_each_engine_masked(sibling, b->irq_engine->gt, mask, tmp)
		result |= intel_engine_irq_enable(sibling);

	return result;
}

static void
guc_irq_disable_breadcrumbs(struct intel_breadcrumbs *b)
{
	struct intel_engine_cs *sibling;
	intel_engine_mask_t tmp, mask = b->engine_mask;

	for_each_engine_masked(sibling, b->irq_engine->gt, mask, tmp)
		intel_engine_irq_disable(sibling);
}

static void guc_init_breadcrumbs(struct intel_engine_cs *engine)
{
	int i;

	/*
	 * In GuC submission mode we do not know which physical engine a request
	 * will be scheduled on, this creates a problem because the breadcrumb
	 * interrupt is per physical engine. To work around this we attach
	 * requests and direct all breadcrumb interrupts to the first instance
	 * of an engine per class. In addition all breadcrumb interrupts are
	 * enabled / disabled across an engine class in unison.
	 */
	for (i = 0; i < MAX_ENGINE_INSTANCE; ++i) {
		struct intel_engine_cs *sibling =
			engine->gt->engine_class[engine->class][i];

		if (sibling) {
			if (engine->breadcrumbs != sibling->breadcrumbs) {
				intel_breadcrumbs_put(engine->breadcrumbs);
				engine->breadcrumbs =
					intel_breadcrumbs_get(sibling->breadcrumbs);
			}
			break;
		}
	}

	if (engine->breadcrumbs) {
		engine->breadcrumbs->engine_mask |= engine->mask;
		engine->breadcrumbs->irq_enable = guc_irq_enable_breadcrumbs;
		engine->breadcrumbs->irq_disable = guc_irq_disable_breadcrumbs;
	}
}

static void guc_bump_inflight_request_prio(struct i915_request *rq,
					   int prio)
{
	struct intel_context *ce = request_to_scheduling_context(rq);
	u8 new_guc_prio = map_i915_prio_to_guc_prio(prio);

	/* Short circuit function */
	if (prio < I915_PRIORITY_NORMAL ||
	    rq->guc_prio == GUC_PRIO_FINI ||
	    (rq->guc_prio != GUC_PRIO_INIT &&
	     !new_guc_prio_higher(rq->guc_prio, new_guc_prio)))
		return;

	spin_lock(&ce->guc_state.lock);
	if (rq->guc_prio != GUC_PRIO_FINI) {
		if (rq->guc_prio != GUC_PRIO_INIT)
			sub_context_inflight_prio(ce, rq->guc_prio);
		rq->guc_prio = new_guc_prio;
		add_context_inflight_prio(ce, rq->guc_prio);
		update_context_prio(ce);
	}
	spin_unlock(&ce->guc_state.lock);
}

static void guc_retire_inflight_request_prio(struct i915_request *rq)
{
	struct intel_context *ce = request_to_scheduling_context(rq);

	spin_lock(&ce->guc_state.lock);
	guc_prio_fini(rq, ce);
	spin_unlock(&ce->guc_state.lock);
}

static void sanitize_hwsp(struct intel_engine_cs *engine)
{
	struct intel_timeline *tl;

	list_for_each_entry(tl, &engine->status_page.timelines, engine_link)
		intel_timeline_reset_seqno(tl);
}

static void guc_sanitize(struct intel_engine_cs *engine)
{
	/*
	 * Poison residual state on resume, in case the suspend didn't!
	 *
	 * We have to assume that across suspend/resume (or other loss
	 * of control) that the contents of our pinned buffers has been
	 * lost, replaced by garbage. Since this doesn't always happen,
	 * let's poison such state so that we more quickly spot when
	 * we falsely assume it has been preserved.
	 */
	if (IS_ENABLED(CONFIG_DRM_I915_DEBUG_GEM))
		memset(engine->status_page.addr, POISON_INUSE, PAGE_SIZE);

	/*
	 * The kernel_context HWSP is stored in the status_page. As above,
	 * that may be lost on resume/initialisation, and so we need to
	 * reset the value in the HWSP.
	 */
	sanitize_hwsp(engine);

	/* And scrub the dirty cachelines for the HWSP */
	drm_clflush_virt_range(engine->status_page.addr, PAGE_SIZE);

	intel_engine_reset_pinned_contexts(engine);
}

static void setup_hwsp(struct intel_engine_cs *engine)
{
	intel_engine_set_hwsp_writemask(engine, ~0u); /* HWSTAM */

	ENGINE_WRITE_FW(engine,
			RING_HWS_PGA,
			i915_ggtt_offset(engine->status_page.vma));
}

static void start_engine(struct intel_engine_cs *engine)
{
	ENGINE_WRITE_FW(engine,
			RING_MODE_GEN7,
			_MASKED_BIT_ENABLE(GEN11_GFX_DISABLE_LEGACY_MODE));

	ENGINE_WRITE_FW(engine, RING_MI_MODE, _MASKED_BIT_DISABLE(STOP_RING));
	ENGINE_POSTING_READ(engine, RING_MI_MODE);
}

static int guc_resume(struct intel_engine_cs *engine)
{
	assert_forcewakes_active(engine->uncore, FORCEWAKE_ALL);

	intel_mocs_init_engine(engine);

	intel_breadcrumbs_reset(engine->breadcrumbs);

	setup_hwsp(engine);
	start_engine(engine);

	if (engine->flags & I915_ENGINE_FIRST_RENDER_COMPUTE)
		xehp_enable_ccs_engines(engine);

	return 0;
}

static bool guc_sched_engine_disabled(struct i915_sched_engine *sched_engine)
{
	return !sched_engine->tasklet.callback;
}

static void guc_set_default_submission(struct intel_engine_cs *engine)
{
	engine->submit_request = guc_submit_request;
}

static inline void guc_kernel_context_pin(struct intel_guc *guc,
					  struct intel_context *ce)
{
	/*
	 * Note: we purposefully do not check the returns below because
	 * the registration can only fail if a reset is just starting.
	 * This is called at the end of reset so presumably another reset
	 * isn't happening and even it did this code would be run again.
	 */

	if (context_guc_id_invalid(ce))
		pin_guc_id(guc, ce);

	try_context_registration(ce, true);
}

static inline void guc_init_lrc_mapping(struct intel_guc *guc)
{
	struct intel_gt *gt = guc_to_gt(guc);
	struct intel_engine_cs *engine;
	enum intel_engine_id id;

	/* make sure all descriptors are clean... */
	xa_destroy(&guc->context_lookup);

	/*
	 * Some contexts might have been pinned before we enabled GuC
	 * submission, so we need to add them to the GuC bookeeping.
	 * Also, after a reset the of the GuC we want to make sure that the
	 * information shared with GuC is properly reset. The kernel LRCs are
	 * not attached to the gem_context, so they need to be added separately.
	 */
	for_each_engine(engine, gt, id) {
		struct intel_context *ce;

		list_for_each_entry(ce, &engine->pinned_contexts_list,
				    pinned_contexts_link)
			guc_kernel_context_pin(guc, ce);
	}
}

static void guc_release(struct intel_engine_cs *engine)
{
	engine->sanitize = NULL; /* no longer in control, nothing to sanitize */

	intel_engine_cleanup_common(engine);
	lrc_fini_wa_ctx(engine);
}

static void virtual_guc_bump_serial(struct intel_engine_cs *engine)
{
	struct intel_engine_cs *e;
	intel_engine_mask_t tmp, mask = engine->mask;

	for_each_engine_masked(e, engine->gt, mask, tmp)
		e->serial++;
}

static void guc_default_vfuncs(struct intel_engine_cs *engine)
{
	/* Default vfuncs which can be overridden by each engine. */

	engine->resume = guc_resume;

	engine->cops = &guc_context_ops;
	engine->request_alloc = guc_request_alloc;
	engine->add_active_request = add_to_context;
	engine->remove_active_request = remove_from_context;

	engine->sched_engine->schedule = i915_schedule;

	engine->reset.prepare = guc_engine_reset_prepare;
	engine->reset.rewind = guc_rewind_nop;
	engine->reset.cancel = guc_reset_nop;
	engine->reset.finish = guc_reset_nop;

	engine->emit_flush = gen8_emit_flush_xcs;
	engine->emit_init_breadcrumb = gen8_emit_init_breadcrumb;
	engine->emit_fini_breadcrumb = gen8_emit_fini_breadcrumb_xcs;
	if (GRAPHICS_VER(engine->i915) >= 12) {
		engine->emit_fini_breadcrumb = gen12_emit_fini_breadcrumb_xcs;
		engine->emit_flush = gen12_emit_flush_xcs;
	}
	engine->set_default_submission = guc_set_default_submission;
	engine->busyness = guc_engine_busyness;

	engine->flags |= I915_ENGINE_SUPPORTS_STATS;
	engine->flags |= I915_ENGINE_HAS_PREEMPTION;
	engine->flags |= I915_ENGINE_HAS_TIMESLICES;

	/* Wa_14014475959:dg2 */
	if (IS_DG2(engine->i915) && engine->class == COMPUTE_CLASS)
		engine->flags |= I915_ENGINE_USES_WA_HOLD_CCS_SWITCHOUT;

	/*
	 * TODO: GuC supports timeslicing and semaphores as well, but they're
	 * handled by the firmware so some minor tweaks are required before
	 * enabling.
	 *
	 * engine->flags |= I915_ENGINE_HAS_SEMAPHORES;
	 */

	engine->emit_bb_start = gen8_emit_bb_start;
	if (GRAPHICS_VER_FULL(engine->i915) >= IP_VER(12, 50))
		engine->emit_bb_start = gen125_emit_bb_start;
}

static void rcs_submission_override(struct intel_engine_cs *engine)
{
	switch (GRAPHICS_VER(engine->i915)) {
	case 12:
		engine->emit_flush = gen12_emit_flush_rcs;
		engine->emit_fini_breadcrumb = gen12_emit_fini_breadcrumb_rcs;
		break;
	case 11:
		engine->emit_flush = gen11_emit_flush_rcs;
		engine->emit_fini_breadcrumb = gen11_emit_fini_breadcrumb_rcs;
		break;
	default:
		engine->emit_flush = gen8_emit_flush_rcs;
		engine->emit_fini_breadcrumb = gen8_emit_fini_breadcrumb_rcs;
		break;
	}
}

static inline void guc_default_irqs(struct intel_engine_cs *engine)
{
	engine->irq_keep_mask = GT_RENDER_USER_INTERRUPT;
	intel_engine_set_irq_handler(engine, cs_irq_handler);
}

static void guc_sched_engine_destroy(struct kref *kref)
{
	struct i915_sched_engine *sched_engine =
		container_of(kref, typeof(*sched_engine), ref);
	struct intel_guc *guc = sched_engine->private_data;

	guc->sched_engine = NULL;
	tasklet_kill(&sched_engine->tasklet); /* flush the callback */
	kfree(sched_engine);
}

int intel_guc_submission_setup(struct intel_engine_cs *engine)
{
	struct drm_i915_private *i915 = engine->i915;
	struct intel_guc *guc = &engine->gt->uc.guc;

	/*
	 * The setup relies on several assumptions (e.g. irqs always enabled)
	 * that are only valid on gen11+
	 */
	GEM_BUG_ON(GRAPHICS_VER(i915) < 11);

	if (!guc->sched_engine) {
		guc->sched_engine = i915_sched_engine_create(ENGINE_VIRTUAL);
		if (!guc->sched_engine)
			return -ENOMEM;

		guc->sched_engine->schedule = i915_schedule;
		guc->sched_engine->disabled = guc_sched_engine_disabled;
		guc->sched_engine->private_data = guc;
		guc->sched_engine->destroy = guc_sched_engine_destroy;
		guc->sched_engine->bump_inflight_request_prio =
			guc_bump_inflight_request_prio;
		guc->sched_engine->retire_inflight_request_prio =
			guc_retire_inflight_request_prio;
		tasklet_setup(&guc->sched_engine->tasklet,
			      guc_submission_tasklet);
	}
	i915_sched_engine_put(engine->sched_engine);
	engine->sched_engine = i915_sched_engine_get(guc->sched_engine);

	guc_default_vfuncs(engine);
	guc_default_irqs(engine);
	guc_init_breadcrumbs(engine);

	if (engine->flags & I915_ENGINE_HAS_RCS_REG_STATE)
		rcs_submission_override(engine);

	lrc_init_wa_ctx(engine);

	/* Finally, take ownership and responsibility for cleanup! */
	engine->sanitize = guc_sanitize;
	engine->release = guc_release;

	return 0;
}

void intel_guc_submission_enable(struct intel_guc *guc)
{
	guc_init_lrc_mapping(guc);
	guc_init_engine_stats(guc);
}

void intel_guc_submission_disable(struct intel_guc *guc)
{
	/* Note: By the time we're here, GuC may have already been reset */
}

static bool __guc_submission_supported(struct intel_guc *guc)
{
	/* GuC submission is unavailable for pre-Gen11 */
	return intel_guc_is_supported(guc) &&
	       GRAPHICS_VER(guc_to_gt(guc)->i915) >= 11;
}

static bool __guc_submission_selected(struct intel_guc *guc)
{
	struct drm_i915_private *i915 = guc_to_gt(guc)->i915;

	if (!intel_guc_submission_is_supported(guc))
		return false;

	return i915->params.enable_guc & ENABLE_GUC_SUBMISSION;
}

void intel_guc_submission_init_early(struct intel_guc *guc)
{
	xa_init_flags(&guc->context_lookup, XA_FLAGS_LOCK_IRQ);

	spin_lock_init(&guc->submission_state.lock);
	INIT_LIST_HEAD(&guc->submission_state.guc_id_list);
	ida_init(&guc->submission_state.guc_ids);
	INIT_LIST_HEAD(&guc->submission_state.destroyed_contexts);
	INIT_WORK(&guc->submission_state.destroyed_worker,
		  destroyed_worker_func);
	INIT_WORK(&guc->submission_state.reset_fail_worker,
		  reset_fail_worker_func);

	spin_lock_init(&guc->timestamp.lock);
	INIT_DELAYED_WORK(&guc->timestamp.work, guc_timestamp_ping);

	guc->submission_state.num_guc_ids = GUC_MAX_CONTEXT_ID;
	guc->submission_supported = __guc_submission_supported(guc);
	guc->submission_selected = __guc_submission_selected(guc);
}

static inline struct intel_context *
g2h_context_lookup(struct intel_guc *guc, u32 ctx_id)
{
	struct intel_context *ce;

	if (unlikely(ctx_id >= GUC_MAX_CONTEXT_ID)) {
		drm_err(&guc_to_gt(guc)->i915->drm,
			"Invalid ctx_id %u\n", ctx_id);
		return NULL;
	}

	ce = __get_context(guc, ctx_id);
	if (unlikely(!ce)) {
		drm_err(&guc_to_gt(guc)->i915->drm,
			"Context is NULL, ctx_id %u\n", ctx_id);
		return NULL;
	}

	if (unlikely(intel_context_is_child(ce))) {
		drm_err(&guc_to_gt(guc)->i915->drm,
			"Context is child, ctx_id %u\n", ctx_id);
		return NULL;
	}

	return ce;
}

int intel_guc_deregister_done_process_msg(struct intel_guc *guc,
					  const u32 *msg,
					  u32 len)
{
	struct intel_context *ce;
	u32 ctx_id;

	if (unlikely(len < 1)) {
		drm_err(&guc_to_gt(guc)->i915->drm, "Invalid length %u\n", len);
		return -EPROTO;
	}
	ctx_id = msg[0];

	ce = g2h_context_lookup(guc, ctx_id);
	if (unlikely(!ce))
		return -EPROTO;

	trace_intel_context_deregister_done(ce);

#ifdef CONFIG_DRM_I915_SELFTEST
	if (unlikely(ce->drop_deregister)) {
		ce->drop_deregister = false;
		return 0;
	}
#endif

	if (context_wait_for_deregister_to_register(ce)) {
		struct intel_runtime_pm *runtime_pm =
			&ce->engine->gt->i915->runtime_pm;
		intel_wakeref_t wakeref;

		/*
		 * Previous owner of this guc_id has been deregistered, now safe
		 * register this context.
		 */
		with_intel_runtime_pm(runtime_pm, wakeref)
			register_context(ce, true);
		guc_signal_context_fence(ce);
		intel_context_put(ce);
	} else if (context_destroyed(ce)) {
		/* Context has been destroyed */
		intel_gt_pm_put_async(guc_to_gt(guc));
		release_guc_id(guc, ce);
		__guc_context_destroy(ce);
	}

	decr_outstanding_submission_g2h(guc);

	return 0;
}

int intel_guc_sched_done_process_msg(struct intel_guc *guc,
				     const u32 *msg,
				     u32 len)
{
	struct intel_context *ce;
	unsigned long flags;
	u32 ctx_id;

	if (unlikely(len < 2)) {
		drm_err(&guc_to_gt(guc)->i915->drm, "Invalid length %u\n", len);
		return -EPROTO;
	}
	ctx_id = msg[0];

	ce = g2h_context_lookup(guc, ctx_id);
	if (unlikely(!ce))
		return -EPROTO;

	if (unlikely(context_destroyed(ce) ||
		     (!context_pending_enable(ce) &&
		     !context_pending_disable(ce)))) {
		drm_err(&guc_to_gt(guc)->i915->drm,
			"Bad context sched_state 0x%x, ctx_id %u\n",
			ce->guc_state.sched_state, ctx_id);
		return -EPROTO;
	}

	trace_intel_context_sched_done(ce);

	if (context_pending_enable(ce)) {
#ifdef CONFIG_DRM_I915_SELFTEST
		if (unlikely(ce->drop_schedule_enable)) {
			ce->drop_schedule_enable = false;
			return 0;
		}
#endif

		spin_lock_irqsave(&ce->guc_state.lock, flags);
		clr_context_pending_enable(ce);
		spin_unlock_irqrestore(&ce->guc_state.lock, flags);
	} else if (context_pending_disable(ce)) {
		bool banned;

#ifdef CONFIG_DRM_I915_SELFTEST
		if (unlikely(ce->drop_schedule_disable)) {
			ce->drop_schedule_disable = false;
			return 0;
		}
#endif

		/*
		 * Unpin must be done before __guc_signal_context_fence,
		 * otherwise a race exists between the requests getting
		 * submitted + retired before this unpin completes resulting in
		 * the pin_count going to zero and the context still being
		 * enabled.
		 */
		intel_context_sched_disable_unpin(ce);

		spin_lock_irqsave(&ce->guc_state.lock, flags);
		banned = context_banned(ce);
		clr_context_banned(ce);
		clr_context_pending_disable(ce);
		__guc_signal_context_fence(ce);
		guc_blocked_fence_complete(ce);
		spin_unlock_irqrestore(&ce->guc_state.lock, flags);

		if (banned) {
			guc_cancel_context_requests(ce);
			intel_engine_signal_breadcrumbs(ce->engine);
		}
	}

	decr_outstanding_submission_g2h(guc);
	intel_context_put(ce);

	return 0;
}

static void capture_error_state(struct intel_guc *guc,
				struct intel_context *ce)
{
	struct intel_gt *gt = guc_to_gt(guc);
	struct drm_i915_private *i915 = gt->i915;
	struct intel_engine_cs *engine = __context_to_physical_engine(ce);
	intel_wakeref_t wakeref;

	intel_engine_set_hung_context(engine, ce);
	with_intel_runtime_pm(&i915->runtime_pm, wakeref)
		i915_capture_error_state(gt, engine->mask, CORE_DUMP_FLAG_IS_GUC_CAPTURE);
	atomic_inc(&i915->gpu_error.reset_engine_count[engine->uabi_class]);
}

static void guc_context_replay(struct intel_context *ce)
{
	struct i915_sched_engine *sched_engine = ce->engine->sched_engine;

	__guc_reset_context(ce, ce->engine->mask);
	tasklet_hi_schedule(&sched_engine->tasklet);
}

static void guc_handle_context_reset(struct intel_guc *guc,
				     struct intel_context *ce)
{
	trace_intel_context_reset(ce);

	if (likely(!intel_context_is_banned(ce))) {
		capture_error_state(guc, ce);
		guc_context_replay(ce);
	} else {
		drm_info(&guc_to_gt(guc)->i915->drm,
			 "Ignoring context reset notification of banned context 0x%04X on %s",
			 ce->guc_id.id, ce->engine->name);
	}
}

int intel_guc_context_reset_process_msg(struct intel_guc *guc,
					const u32 *msg, u32 len)
{
	struct intel_context *ce;
	unsigned long flags;
	int ctx_id;

	if (unlikely(len != 1)) {
		drm_err(&guc_to_gt(guc)->i915->drm, "Invalid length %u", len);
		return -EPROTO;
	}

	ctx_id = msg[0];

	/*
	 * The context lookup uses the xarray but lookups only require an RCU lock
	 * not the full spinlock. So take the lock explicitly and keep it until the
	 * context has been reference count locked to ensure it can't be destroyed
	 * asynchronously until the reset is done.
	 */
	xa_lock_irqsave(&guc->context_lookup, flags);
	ce = g2h_context_lookup(guc, ctx_id);
	if (ce)
		intel_context_get(ce);
	xa_unlock_irqrestore(&guc->context_lookup, flags);

	if (unlikely(!ce))
		return -EPROTO;

	guc_handle_context_reset(guc, ce);
	intel_context_put(ce);

	return 0;
}

int intel_guc_error_capture_process_msg(struct intel_guc *guc,
					const u32 *msg, u32 len)
{
	u32 status;

	if (unlikely(len != 1)) {
		drm_dbg(&guc_to_gt(guc)->i915->drm, "Invalid length %u", len);
		return -EPROTO;
	}

	status = msg[0] & INTEL_GUC_STATE_CAPTURE_EVENT_STATUS_MASK;
	if (status == INTEL_GUC_STATE_CAPTURE_EVENT_STATUS_NOSPACE)
		drm_warn(&guc_to_gt(guc)->i915->drm, "G2H-Error capture no space");

	intel_guc_capture_process(guc);

	return 0;
}

struct intel_engine_cs *
intel_guc_lookup_engine(struct intel_guc *guc, u8 guc_class, u8 instance)
{
	struct intel_gt *gt = guc_to_gt(guc);
	u8 engine_class = guc_class_to_engine_class(guc_class);

	/* Class index is checked in class converter */
	GEM_BUG_ON(instance > MAX_ENGINE_INSTANCE);

	return gt->engine_class[engine_class][instance];
}

static void reset_fail_worker_func(struct work_struct *w)
{
	struct intel_guc *guc = container_of(w, struct intel_guc,
					     submission_state.reset_fail_worker);
	struct intel_gt *gt = guc_to_gt(guc);
	intel_engine_mask_t reset_fail_mask;
	unsigned long flags;

	spin_lock_irqsave(&guc->submission_state.lock, flags);
	reset_fail_mask = guc->submission_state.reset_fail_mask;
	guc->submission_state.reset_fail_mask = 0;
	spin_unlock_irqrestore(&guc->submission_state.lock, flags);

	if (likely(reset_fail_mask))
		intel_gt_handle_error(gt, reset_fail_mask,
				      I915_ERROR_CAPTURE,
				      "GuC failed to reset engine mask=0x%x\n",
				      reset_fail_mask);
}

int intel_guc_engine_failure_process_msg(struct intel_guc *guc,
					 const u32 *msg, u32 len)
{
	struct intel_engine_cs *engine;
	struct intel_gt *gt = guc_to_gt(guc);
	u8 guc_class, instance;
	u32 reason;
	unsigned long flags;

	if (unlikely(len != 3)) {
		drm_err(&gt->i915->drm, "Invalid length %u", len);
		return -EPROTO;
	}

	guc_class = msg[0];
	instance = msg[1];
	reason = msg[2];

	engine = intel_guc_lookup_engine(guc, guc_class, instance);
	if (unlikely(!engine)) {
		drm_err(&gt->i915->drm,
			"Invalid engine %d:%d", guc_class, instance);
		return -EPROTO;
	}

	/*
	 * This is an unexpected failure of a hardware feature. So, log a real
	 * error message not just the informational that comes with the reset.
	 */
	drm_err(&gt->i915->drm, "GuC engine reset request failed on %d:%d (%s) because 0x%08X",
		guc_class, instance, engine->name, reason);

	spin_lock_irqsave(&guc->submission_state.lock, flags);
	guc->submission_state.reset_fail_mask |= engine->mask;
	spin_unlock_irqrestore(&guc->submission_state.lock, flags);

	/*
	 * A GT reset flushes this worker queue (G2H handler) so we must use
	 * another worker to trigger a GT reset.
	 */
	queue_work(system_unbound_wq, &guc->submission_state.reset_fail_worker);

	return 0;
}

void intel_guc_find_hung_context(struct intel_engine_cs *engine)
{
	struct intel_guc *guc = &engine->gt->uc.guc;
	struct intel_context *ce;
	struct i915_request *rq;
	unsigned long index;
	unsigned long flags;

	/* Reset called during driver load? GuC not yet initialised! */
	if (unlikely(!guc_submission_initialized(guc)))
		return;

	xa_lock_irqsave(&guc->context_lookup, flags);
	xa_for_each(&guc->context_lookup, index, ce) {
		if (!kref_get_unless_zero(&ce->ref))
			continue;

		xa_unlock(&guc->context_lookup);

		if (!intel_context_is_pinned(ce))
			goto next;

		if (intel_engine_is_virtual(ce->engine)) {
			if (!(ce->engine->mask & engine->mask))
				goto next;
		} else {
			if (ce->engine != engine)
				goto next;
		}

		list_for_each_entry(rq, &ce->guc_state.requests, sched.link) {
			if (i915_test_request_state(rq) != I915_REQUEST_ACTIVE)
				continue;

			intel_engine_set_hung_context(engine, ce);

			/* Can only cope with one hang at a time... */
			intel_context_put(ce);
			xa_lock(&guc->context_lookup);
			goto done;
		}
next:
		intel_context_put(ce);
		xa_lock(&guc->context_lookup);
	}
done:
	xa_unlock_irqrestore(&guc->context_lookup, flags);
}

void intel_guc_dump_active_requests(struct intel_engine_cs *engine,
				    struct i915_request *hung_rq,
				    struct drm_printer *m)
{
	struct intel_guc *guc = &engine->gt->uc.guc;
	struct intel_context *ce;
	unsigned long index;
	unsigned long flags;

	/* Reset called during driver load? GuC not yet initialised! */
	if (unlikely(!guc_submission_initialized(guc)))
		return;

	xa_lock_irqsave(&guc->context_lookup, flags);
	xa_for_each(&guc->context_lookup, index, ce) {
		if (!kref_get_unless_zero(&ce->ref))
			continue;

		xa_unlock(&guc->context_lookup);

		if (!intel_context_is_pinned(ce))
			goto next;

		if (intel_engine_is_virtual(ce->engine)) {
			if (!(ce->engine->mask & engine->mask))
				goto next;
		} else {
			if (ce->engine != engine)
				goto next;
		}

		spin_lock(&ce->guc_state.lock);
		intel_engine_dump_active_requests(&ce->guc_state.requests,
						  hung_rq, m);
		spin_unlock(&ce->guc_state.lock);

next:
		intel_context_put(ce);
		xa_lock(&guc->context_lookup);
	}
	xa_unlock_irqrestore(&guc->context_lookup, flags);
}

void intel_guc_submission_print_info(struct intel_guc *guc,
				     struct drm_printer *p)
{
	struct i915_sched_engine *sched_engine = guc->sched_engine;
	struct rb_node *rb;
	unsigned long flags;

	if (!sched_engine)
		return;

	drm_printf(p, "GuC Number Outstanding Submission G2H: %u\n",
		   atomic_read(&guc->outstanding_submission_g2h));
	drm_printf(p, "GuC tasklet count: %u\n\n",
		   atomic_read(&sched_engine->tasklet.count));

	spin_lock_irqsave(&sched_engine->lock, flags);
	drm_printf(p, "Requests in GuC submit tasklet:\n");
	for (rb = rb_first_cached(&sched_engine->queue); rb; rb = rb_next(rb)) {
		struct i915_priolist *pl = to_priolist(rb);
		struct i915_request *rq;

		priolist_for_each_request(rq, pl)
			drm_printf(p, "guc_id=%u, seqno=%llu\n",
				   rq->context->guc_id.id,
				   rq->fence.seqno);
	}
	spin_unlock_irqrestore(&sched_engine->lock, flags);
	drm_printf(p, "\n");
}

static inline void guc_log_context_priority(struct drm_printer *p,
					    struct intel_context *ce)
{
	int i;

	drm_printf(p, "\t\tPriority: %d\n", ce->guc_state.prio);
	drm_printf(p, "\t\tNumber Requests (lower index == higher priority)\n");
	for (i = GUC_CLIENT_PRIORITY_KMD_HIGH;
	     i < GUC_CLIENT_PRIORITY_NUM; ++i) {
		drm_printf(p, "\t\tNumber requests in priority band[%d]: %d\n",
			   i, ce->guc_state.prio_count[i]);
	}
	drm_printf(p, "\n");
}

static inline void guc_log_context(struct drm_printer *p,
				   struct intel_context *ce)
{
	drm_printf(p, "GuC lrc descriptor %u:\n", ce->guc_id.id);
	drm_printf(p, "\tHW Context Desc: 0x%08x\n", ce->lrc.lrca);
	drm_printf(p, "\t\tLRC Head: Internal %u, Memory %u\n",
		   ce->ring->head,
		   ce->lrc_reg_state[CTX_RING_HEAD]);
	drm_printf(p, "\t\tLRC Tail: Internal %u, Memory %u\n",
		   ce->ring->tail,
		   ce->lrc_reg_state[CTX_RING_TAIL]);
	drm_printf(p, "\t\tContext Pin Count: %u\n",
		   atomic_read(&ce->pin_count));
	drm_printf(p, "\t\tGuC ID Ref Count: %u\n",
		   atomic_read(&ce->guc_id.ref));
	drm_printf(p, "\t\tSchedule State: 0x%x\n\n",
		   ce->guc_state.sched_state);
}

void intel_guc_submission_print_context_info(struct intel_guc *guc,
					     struct drm_printer *p)
{
	struct intel_context *ce;
	unsigned long index;
	unsigned long flags;

	xa_lock_irqsave(&guc->context_lookup, flags);
	xa_for_each(&guc->context_lookup, index, ce) {
		GEM_BUG_ON(intel_context_is_child(ce));

		guc_log_context(p, ce);
		guc_log_context_priority(p, ce);

		if (intel_context_is_parent(ce)) {
			struct intel_context *child;

			drm_printf(p, "\t\tNumber children: %u\n",
				   ce->parallel.number_children);

			if (ce->parallel.guc.wq_status) {
				drm_printf(p, "\t\tWQI Head: %u\n",
					   READ_ONCE(*ce->parallel.guc.wq_head));
				drm_printf(p, "\t\tWQI Tail: %u\n",
					   READ_ONCE(*ce->parallel.guc.wq_tail));
				drm_printf(p, "\t\tWQI Status: %u\n\n",
					   READ_ONCE(*ce->parallel.guc.wq_status));
			}

			if (ce->engine->emit_bb_start ==
			    emit_bb_start_parent_no_preempt_mid_batch) {
				u8 i;

				drm_printf(p, "\t\tChildren Go: %u\n\n",
					   get_children_go_value(ce));
				for (i = 0; i < ce->parallel.number_children; ++i)
					drm_printf(p, "\t\tChildren Join: %u\n",
						   get_children_join_value(ce, i));
			}

			for_each_child(ce, child)
				guc_log_context(p, child);
		}
	}
	xa_unlock_irqrestore(&guc->context_lookup, flags);
}

static inline u32 get_children_go_addr(struct intel_context *ce)
{
	GEM_BUG_ON(!intel_context_is_parent(ce));

	return i915_ggtt_offset(ce->state) +
		__get_parent_scratch_offset(ce) +
		offsetof(struct parent_scratch, go.semaphore);
}

static inline u32 get_children_join_addr(struct intel_context *ce,
					 u8 child_index)
{
	GEM_BUG_ON(!intel_context_is_parent(ce));

	return i915_ggtt_offset(ce->state) +
		__get_parent_scratch_offset(ce) +
		offsetof(struct parent_scratch, join[child_index].semaphore);
}

#define PARENT_GO_BB			1
#define PARENT_GO_FINI_BREADCRUMB	0
#define CHILD_GO_BB			1
#define CHILD_GO_FINI_BREADCRUMB	0
static int emit_bb_start_parent_no_preempt_mid_batch(struct i915_request *rq,
						     u64 offset, u32 len,
						     const unsigned int flags)
{
	struct intel_context *ce = rq->context;
	u32 *cs;
	u8 i;

	GEM_BUG_ON(!intel_context_is_parent(ce));

	cs = intel_ring_begin(rq, 10 + 4 * ce->parallel.number_children);
	if (IS_ERR(cs))
		return PTR_ERR(cs);

	/* Wait on children */
	for (i = 0; i < ce->parallel.number_children; ++i) {
		*cs++ = (MI_SEMAPHORE_WAIT |
			 MI_SEMAPHORE_GLOBAL_GTT |
			 MI_SEMAPHORE_POLL |
			 MI_SEMAPHORE_SAD_EQ_SDD);
		*cs++ = PARENT_GO_BB;
		*cs++ = get_children_join_addr(ce, i);
		*cs++ = 0;
	}

	/* Turn off preemption */
	*cs++ = MI_ARB_ON_OFF | MI_ARB_DISABLE;
	*cs++ = MI_NOOP;

	/* Tell children go */
	cs = gen8_emit_ggtt_write(cs,
				  CHILD_GO_BB,
				  get_children_go_addr(ce),
				  0);

	/* Jump to batch */
	*cs++ = MI_BATCH_BUFFER_START_GEN8 |
		(flags & I915_DISPATCH_SECURE ? 0 : BIT(8));
	*cs++ = lower_32_bits(offset);
	*cs++ = upper_32_bits(offset);
	*cs++ = MI_NOOP;

	intel_ring_advance(rq, cs);

	return 0;
}

static int emit_bb_start_child_no_preempt_mid_batch(struct i915_request *rq,
						    u64 offset, u32 len,
						    const unsigned int flags)
{
	struct intel_context *ce = rq->context;
	struct intel_context *parent = intel_context_to_parent(ce);
	u32 *cs;

	GEM_BUG_ON(!intel_context_is_child(ce));

	cs = intel_ring_begin(rq, 12);
	if (IS_ERR(cs))
		return PTR_ERR(cs);

	/* Signal parent */
	cs = gen8_emit_ggtt_write(cs,
				  PARENT_GO_BB,
				  get_children_join_addr(parent,
							 ce->parallel.child_index),
				  0);

	/* Wait on parent for go */
	*cs++ = (MI_SEMAPHORE_WAIT |
		 MI_SEMAPHORE_GLOBAL_GTT |
		 MI_SEMAPHORE_POLL |
		 MI_SEMAPHORE_SAD_EQ_SDD);
	*cs++ = CHILD_GO_BB;
	*cs++ = get_children_go_addr(parent);
	*cs++ = 0;

	/* Turn off preemption */
	*cs++ = MI_ARB_ON_OFF | MI_ARB_DISABLE;

	/* Jump to batch */
	*cs++ = MI_BATCH_BUFFER_START_GEN8 |
		(flags & I915_DISPATCH_SECURE ? 0 : BIT(8));
	*cs++ = lower_32_bits(offset);
	*cs++ = upper_32_bits(offset);

	intel_ring_advance(rq, cs);

	return 0;
}

static u32 *
__emit_fini_breadcrumb_parent_no_preempt_mid_batch(struct i915_request *rq,
						   u32 *cs)
{
	struct intel_context *ce = rq->context;
	u8 i;

	GEM_BUG_ON(!intel_context_is_parent(ce));

	/* Wait on children */
	for (i = 0; i < ce->parallel.number_children; ++i) {
		*cs++ = (MI_SEMAPHORE_WAIT |
			 MI_SEMAPHORE_GLOBAL_GTT |
			 MI_SEMAPHORE_POLL |
			 MI_SEMAPHORE_SAD_EQ_SDD);
		*cs++ = PARENT_GO_FINI_BREADCRUMB;
		*cs++ = get_children_join_addr(ce, i);
		*cs++ = 0;
	}

	/* Turn on preemption */
	*cs++ = MI_ARB_ON_OFF | MI_ARB_ENABLE;
	*cs++ = MI_NOOP;

	/* Tell children go */
	cs = gen8_emit_ggtt_write(cs,
				  CHILD_GO_FINI_BREADCRUMB,
				  get_children_go_addr(ce),
				  0);

	return cs;
}

/*
 * If this true, a submission of multi-lrc requests had an error and the
 * requests need to be skipped. The front end (execuf IOCTL) should've called
 * i915_request_skip which squashes the BB but we still need to emit the fini
 * breadrcrumbs seqno write. At this point we don't know how many of the
 * requests in the multi-lrc submission were generated so we can't do the
 * handshake between the parent and children (e.g. if 4 requests should be
 * generated but 2nd hit an error only 1 would be seen by the GuC backend).
 * Simply skip the handshake, but still emit the breadcrumbd seqno, if an error
 * has occurred on any of the requests in submission / relationship.
 */
static inline bool skip_handshake(struct i915_request *rq)
{
	return test_bit(I915_FENCE_FLAG_SKIP_PARALLEL, &rq->fence.flags);
}

#define NON_SKIP_LEN	6
static u32 *
emit_fini_breadcrumb_parent_no_preempt_mid_batch(struct i915_request *rq,
						 u32 *cs)
{
	struct intel_context *ce = rq->context;
	__maybe_unused u32 *before_fini_breadcrumb_user_interrupt_cs;
	__maybe_unused u32 *start_fini_breadcrumb_cs = cs;

	GEM_BUG_ON(!intel_context_is_parent(ce));

	if (unlikely(skip_handshake(rq))) {
		/*
		 * NOP everything in __emit_fini_breadcrumb_parent_no_preempt_mid_batch,
		 * the NON_SKIP_LEN comes from the length of the emits below.
		 */
		memset(cs, 0, sizeof(u32) *
		       (ce->engine->emit_fini_breadcrumb_dw - NON_SKIP_LEN));
		cs += ce->engine->emit_fini_breadcrumb_dw - NON_SKIP_LEN;
	} else {
		cs = __emit_fini_breadcrumb_parent_no_preempt_mid_batch(rq, cs);
	}

	/* Emit fini breadcrumb */
	before_fini_breadcrumb_user_interrupt_cs = cs;
	cs = gen8_emit_ggtt_write(cs,
				  rq->fence.seqno,
				  i915_request_active_timeline(rq)->hwsp_offset,
				  0);

	/* User interrupt */
	*cs++ = MI_USER_INTERRUPT;
	*cs++ = MI_NOOP;

	/* Ensure our math for skip + emit is correct */
	GEM_BUG_ON(before_fini_breadcrumb_user_interrupt_cs + NON_SKIP_LEN !=
		   cs);
	GEM_BUG_ON(start_fini_breadcrumb_cs +
		   ce->engine->emit_fini_breadcrumb_dw != cs);

	rq->tail = intel_ring_offset(rq, cs);

	return cs;
}

static u32 *
__emit_fini_breadcrumb_child_no_preempt_mid_batch(struct i915_request *rq,
						  u32 *cs)
{
	struct intel_context *ce = rq->context;
	struct intel_context *parent = intel_context_to_parent(ce);

	GEM_BUG_ON(!intel_context_is_child(ce));

	/* Turn on preemption */
	*cs++ = MI_ARB_ON_OFF | MI_ARB_ENABLE;
	*cs++ = MI_NOOP;

	/* Signal parent */
	cs = gen8_emit_ggtt_write(cs,
				  PARENT_GO_FINI_BREADCRUMB,
				  get_children_join_addr(parent,
							 ce->parallel.child_index),
				  0);

	/* Wait parent on for go */
	*cs++ = (MI_SEMAPHORE_WAIT |
		 MI_SEMAPHORE_GLOBAL_GTT |
		 MI_SEMAPHORE_POLL |
		 MI_SEMAPHORE_SAD_EQ_SDD);
	*cs++ = CHILD_GO_FINI_BREADCRUMB;
	*cs++ = get_children_go_addr(parent);
	*cs++ = 0;

	return cs;
}

static u32 *
emit_fini_breadcrumb_child_no_preempt_mid_batch(struct i915_request *rq,
						u32 *cs)
{
	struct intel_context *ce = rq->context;
	__maybe_unused u32 *before_fini_breadcrumb_user_interrupt_cs;
	__maybe_unused u32 *start_fini_breadcrumb_cs = cs;

	GEM_BUG_ON(!intel_context_is_child(ce));

	if (unlikely(skip_handshake(rq))) {
		/*
		 * NOP everything in __emit_fini_breadcrumb_child_no_preempt_mid_batch,
		 * the NON_SKIP_LEN comes from the length of the emits below.
		 */
		memset(cs, 0, sizeof(u32) *
		       (ce->engine->emit_fini_breadcrumb_dw - NON_SKIP_LEN));
		cs += ce->engine->emit_fini_breadcrumb_dw - NON_SKIP_LEN;
	} else {
		cs = __emit_fini_breadcrumb_child_no_preempt_mid_batch(rq, cs);
	}

	/* Emit fini breadcrumb */
	before_fini_breadcrumb_user_interrupt_cs = cs;
	cs = gen8_emit_ggtt_write(cs,
				  rq->fence.seqno,
				  i915_request_active_timeline(rq)->hwsp_offset,
				  0);

	/* User interrupt */
	*cs++ = MI_USER_INTERRUPT;
	*cs++ = MI_NOOP;

	/* Ensure our math for skip + emit is correct */
	GEM_BUG_ON(before_fini_breadcrumb_user_interrupt_cs + NON_SKIP_LEN !=
		   cs);
	GEM_BUG_ON(start_fini_breadcrumb_cs +
		   ce->engine->emit_fini_breadcrumb_dw != cs);

	rq->tail = intel_ring_offset(rq, cs);

	return cs;
}

#undef NON_SKIP_LEN

static struct intel_context *
guc_create_virtual(struct intel_engine_cs **siblings, unsigned int count,
		   unsigned long flags)
{
	struct guc_virtual_engine *ve;
	struct intel_guc *guc;
	unsigned int n;
	int err;

	ve = kzalloc(sizeof(*ve), GFP_KERNEL);
	if (!ve)
		return ERR_PTR(-ENOMEM);

	guc = &siblings[0]->gt->uc.guc;

	ve->base.i915 = siblings[0]->i915;
	ve->base.gt = siblings[0]->gt;
	ve->base.uncore = siblings[0]->uncore;
	ve->base.id = -1;

	ve->base.uabi_class = I915_ENGINE_CLASS_INVALID;
	ve->base.instance = I915_ENGINE_CLASS_INVALID_VIRTUAL;
	ve->base.uabi_instance = I915_ENGINE_CLASS_INVALID_VIRTUAL;
	ve->base.saturated = ALL_ENGINES;

	snprintf(ve->base.name, sizeof(ve->base.name), "virtual");

	ve->base.sched_engine = i915_sched_engine_get(guc->sched_engine);

	ve->base.cops = &virtual_guc_context_ops;
	ve->base.request_alloc = guc_request_alloc;
	ve->base.bump_serial = virtual_guc_bump_serial;

	ve->base.submit_request = guc_submit_request;

	ve->base.flags = I915_ENGINE_IS_VIRTUAL;

	intel_context_init(&ve->context, &ve->base);

	for (n = 0; n < count; n++) {
		struct intel_engine_cs *sibling = siblings[n];

		GEM_BUG_ON(!is_power_of_2(sibling->mask));
		if (sibling->mask & ve->base.mask) {
			DRM_DEBUG("duplicate %s entry in load balancer\n",
				  sibling->name);
			err = -EINVAL;
			goto err_put;
		}

		ve->base.mask |= sibling->mask;
		ve->base.logical_mask |= sibling->logical_mask;

		if (n != 0 && ve->base.class != sibling->class) {
			DRM_DEBUG("invalid mixing of engine class, sibling %d, already %d\n",
				  sibling->class, ve->base.class);
			err = -EINVAL;
			goto err_put;
		} else if (n == 0) {
			ve->base.class = sibling->class;
			ve->base.uabi_class = sibling->uabi_class;
			snprintf(ve->base.name, sizeof(ve->base.name),
				 "v%dx%d", ve->base.class, count);
			ve->base.context_size = sibling->context_size;

			ve->base.add_active_request =
				sibling->add_active_request;
			ve->base.remove_active_request =
				sibling->remove_active_request;
			ve->base.emit_bb_start = sibling->emit_bb_start;
			ve->base.emit_flush = sibling->emit_flush;
			ve->base.emit_init_breadcrumb =
				sibling->emit_init_breadcrumb;
			ve->base.emit_fini_breadcrumb =
				sibling->emit_fini_breadcrumb;
			ve->base.emit_fini_breadcrumb_dw =
				sibling->emit_fini_breadcrumb_dw;
			ve->base.breadcrumbs =
				intel_breadcrumbs_get(sibling->breadcrumbs);

			ve->base.flags |= sibling->flags;

			ve->base.props.timeslice_duration_ms =
				sibling->props.timeslice_duration_ms;
			ve->base.props.preempt_timeout_ms =
				sibling->props.preempt_timeout_ms;
		}
	}

	return &ve->context;

err_put:
	intel_context_put(&ve->context);
	return ERR_PTR(err);
}

bool intel_guc_virtual_engine_has_heartbeat(const struct intel_engine_cs *ve)
{
	struct intel_engine_cs *engine;
	intel_engine_mask_t tmp, mask = ve->mask;

	for_each_engine_masked(engine, ve->gt, mask, tmp)
		if (READ_ONCE(engine->props.heartbeat_interval_ms))
			return true;

	return false;
}

#if IS_ENABLED(CONFIG_DRM_I915_SELFTEST)
#include "selftest_guc.c"
#include "selftest_guc_multi_lrc.c"
#endif<|MERGE_RESOLUTION|>--- conflicted
+++ resolved
@@ -2472,7 +2472,6 @@
 	return ret;
 }
 
-<<<<<<< HEAD
 static void guc_context_policy_init_v69(struct intel_engine_cs *engine,
 					struct guc_lrc_desc_v69 *desc)
 {
@@ -2486,8 +2485,6 @@
 	desc->preemption_timeout = engine->props.preempt_timeout_ms * 1000;
 }
 
-=======
->>>>>>> 5493ee19
 static u32 map_guc_prio_to_lrc_desc_prio(u8 prio)
 {
 	/*
@@ -2508,7 +2505,6 @@
 	}
 }
 
-<<<<<<< HEAD
 static void prepare_context_registration_info_v69(struct intel_context *ce)
 {
 	struct intel_engine_cs *engine = ce->engine;
@@ -2578,10 +2574,6 @@
 
 static void prepare_context_registration_info_v70(struct intel_context *ce,
 						  struct guc_ctxt_registration_info *info)
-=======
-static void prepare_context_registration_info(struct intel_context *ce,
-					      struct guc_ctxt_registration_info *info)
->>>>>>> 5493ee19
 {
 	struct intel_engine_cs *engine = ce->engine;
 	struct intel_guc *guc = &engine->gt->uc.guc;
