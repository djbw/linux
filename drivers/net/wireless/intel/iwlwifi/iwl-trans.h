/******************************************************************************
 *
 * This file is provided under a dual BSD/GPLv2 license.  When using or
 * redistributing this file, you may do so under either license.
 *
 * GPL LICENSE SUMMARY
 *
 * Copyright(c) 2007 - 2014 Intel Corporation. All rights reserved.
 * Copyright(c) 2013 - 2015 Intel Mobile Communications GmbH
 * Copyright(c) 2016 - 2017 Intel Deutschland GmbH
 * Copyright(c) 2018 - 2019 Intel Corporation
 *
 * This program is free software; you can redistribute it and/or modify
 * it under the terms of version 2 of the GNU General Public License as
 * published by the Free Software Foundation.
 *
 * This program is distributed in the hope that it will be useful, but
 * WITHOUT ANY WARRANTY; without even the implied warranty of
 * MERCHANTABILITY or FITNESS FOR A PARTICULAR PURPOSE.  See the GNU
 * General Public License for more details.
 *
 * The full GNU General Public License is included in this distribution
 * in the file called COPYING.
 *
 * Contact Information:
 *  Intel Linux Wireless <linuxwifi@intel.com>
 * Intel Corporation, 5200 N.E. Elam Young Parkway, Hillsboro, OR 97124-6497
 *
 * BSD LICENSE
 *
 * Copyright(c) 2005 - 2014 Intel Corporation. All rights reserved.
 * Copyright(c) 2013 - 2015 Intel Mobile Communications GmbH
 * Copyright(c) 2016 - 2017 Intel Deutschland GmbH
 * Copyright(c) 2018 - 2019 Intel Corporation
 * All rights reserved.
 *
 * Redistribution and use in source and binary forms, with or without
 * modification, are permitted provided that the following conditions
 * are met:
 *
 *  * Redistributions of source code must retain the above copyright
 *    notice, this list of conditions and the following disclaimer.
 *  * Redistributions in binary form must reproduce the above copyright
 *    notice, this list of conditions and the following disclaimer in
 *    the documentation and/or other materials provided with the
 *    distribution.
 *  * Neither the name Intel Corporation nor the names of its
 *    contributors may be used to endorse or promote products derived
 *    from this software without specific prior written permission.
 *
 * THIS SOFTWARE IS PROVIDED BY THE COPYRIGHT HOLDERS AND CONTRIBUTORS
 * "AS IS" AND ANY EXPRESS OR IMPLIED WARRANTIES, INCLUDING, BUT NOT
 * LIMITED TO, THE IMPLIED WARRANTIES OF MERCHANTABILITY AND FITNESS FOR
 * A PARTICULAR PURPOSE ARE DISCLAIMED. IN NO EVENT SHALL THE COPYRIGHT
 * OWNER OR CONTRIBUTORS BE LIABLE FOR ANY DIRECT, INDIRECT, INCIDENTAL,
 * SPECIAL, EXEMPLARY, OR CONSEQUENTIAL DAMAGES (INCLUDING, BUT NOT
 * LIMITED TO, PROCUREMENT OF SUBSTITUTE GOODS OR SERVICES; LOSS OF USE,
 * DATA, OR PROFITS; OR BUSINESS INTERRUPTION) HOWEVER CAUSED AND ON ANY
 * THEORY OF LIABILITY, WHETHER IN CONTRACT, STRICT LIABILITY, OR TORT
 * (INCLUDING NEGLIGENCE OR OTHERWISE) ARISING IN ANY WAY OUT OF THE USE
 * OF THIS SOFTWARE, EVEN IF ADVISED OF THE POSSIBILITY OF SUCH DAMAGE.
 *
 *****************************************************************************/
#ifndef __iwl_trans_h__
#define __iwl_trans_h__

#include <linux/ieee80211.h>
#include <linux/mm.h> /* for page_address */
#include <linux/lockdep.h>
#include <linux/kernel.h>

#include "iwl-debug.h"
#include "iwl-config.h"
#include "fw/img.h"
#include "iwl-op-mode.h"
#include "fw/api/cmdhdr.h"
#include "fw/api/txq.h"
#include "fw/api/dbg-tlv.h"
#include "iwl-dbg-tlv.h"

/**
 * DOC: Transport layer - what is it ?
 *
 * The transport layer is the layer that deals with the HW directly. It provides
 * an abstraction of the underlying HW to the upper layer. The transport layer
 * doesn't provide any policy, algorithm or anything of this kind, but only
 * mechanisms to make the HW do something. It is not completely stateless but
 * close to it.
 * We will have an implementation for each different supported bus.
 */

/**
 * DOC: Life cycle of the transport layer
 *
 * The transport layer has a very precise life cycle.
 *
 *	1) A helper function is called during the module initialization and
 *	   registers the bus driver's ops with the transport's alloc function.
 *	2) Bus's probe calls to the transport layer's allocation functions.
 *	   Of course this function is bus specific.
 *	3) This allocation functions will spawn the upper layer which will
 *	   register mac80211.
 *
 *	4) At some point (i.e. mac80211's start call), the op_mode will call
 *	   the following sequence:
 *	   start_hw
 *	   start_fw
 *
 *	5) Then when finished (or reset):
 *	   stop_device
 *
 *	6) Eventually, the free function will be called.
 */

#define FH_RSCSR_FRAME_SIZE_MSK		0x00003FFF	/* bits 0-13 */
#define FH_RSCSR_FRAME_INVALID		0x55550000
#define FH_RSCSR_FRAME_ALIGN		0x40
#define FH_RSCSR_RPA_EN			BIT(25)
#define FH_RSCSR_RADA_EN		BIT(26)
#define FH_RSCSR_RXQ_POS		16
#define FH_RSCSR_RXQ_MASK		0x3F0000

struct iwl_rx_packet {
	/*
	 * The first 4 bytes of the RX frame header contain both the RX frame
	 * size and some flags.
	 * Bit fields:
	 * 31:    flag flush RB request
	 * 30:    flag ignore TC (terminal counter) request
	 * 29:    flag fast IRQ request
	 * 28-27: Reserved
	 * 26:    RADA enabled
	 * 25:    Offload enabled
	 * 24:    RPF enabled
	 * 23:    RSS enabled
	 * 22:    Checksum enabled
	 * 21-16: RX queue
	 * 15-14: Reserved
	 * 13-00: RX frame size
	 */
	__le32 len_n_flags;
	struct iwl_cmd_header hdr;
	u8 data[];
} __packed;

static inline u32 iwl_rx_packet_len(const struct iwl_rx_packet *pkt)
{
	return le32_to_cpu(pkt->len_n_flags) & FH_RSCSR_FRAME_SIZE_MSK;
}

static inline u32 iwl_rx_packet_payload_len(const struct iwl_rx_packet *pkt)
{
	return iwl_rx_packet_len(pkt) - sizeof(pkt->hdr);
}

/**
 * enum CMD_MODE - how to send the host commands ?
 *
 * @CMD_ASYNC: Return right away and don't wait for the response
 * @CMD_WANT_SKB: Not valid with CMD_ASYNC. The caller needs the buffer of
 *	the response. The caller needs to call iwl_free_resp when done.
 * @CMD_HIGH_PRIO: The command is high priority - it goes to the front of the
 *	command queue, but after other high priority commands. Valid only
 *	with CMD_ASYNC.
 * @CMD_SEND_IN_IDLE: The command should be sent even when the trans is idle.
 * @CMD_MAKE_TRANS_IDLE: The command response should mark the trans as idle.
 * @CMD_WAKE_UP_TRANS: The command response should wake up the trans
 *	(i.e. mark it as non-idle).
 * @CMD_WANT_ASYNC_CALLBACK: the op_mode's async callback function must be
 *	called after this command completes. Valid only with CMD_ASYNC.
 */
enum CMD_MODE {
	CMD_ASYNC		= BIT(0),
	CMD_WANT_SKB		= BIT(1),
	CMD_SEND_IN_RFKILL	= BIT(2),
	CMD_HIGH_PRIO		= BIT(3),
	CMD_SEND_IN_IDLE	= BIT(4),
	CMD_MAKE_TRANS_IDLE	= BIT(5),
	CMD_WAKE_UP_TRANS	= BIT(6),
	CMD_WANT_ASYNC_CALLBACK	= BIT(7),
};

#define DEF_CMD_PAYLOAD_SIZE 320

/**
 * struct iwl_device_cmd
 *
 * For allocation of the command and tx queues, this establishes the overall
 * size of the largest command we send to uCode, except for commands that
 * aren't fully copied and use other TFD space.
 */
struct iwl_device_cmd {
	union {
		struct {
			struct iwl_cmd_header hdr;	/* uCode API */
			u8 payload[DEF_CMD_PAYLOAD_SIZE];
		};
		struct {
			struct iwl_cmd_header_wide hdr_wide;
			u8 payload_wide[DEF_CMD_PAYLOAD_SIZE -
					sizeof(struct iwl_cmd_header_wide) +
					sizeof(struct iwl_cmd_header)];
		};
	};
} __packed;

#define TFD_MAX_PAYLOAD_SIZE (sizeof(struct iwl_device_cmd))

/*
 * number of transfer buffers (fragments) per transmit frame descriptor;
 * this is just the driver's idea, the hardware supports 20
 */
#define IWL_MAX_CMD_TBS_PER_TFD	2

/**
 * enum iwl_hcmd_dataflag - flag for each one of the chunks of the command
 *
 * @IWL_HCMD_DFL_NOCOPY: By default, the command is copied to the host command's
 *	ring. The transport layer doesn't map the command's buffer to DMA, but
 *	rather copies it to a previously allocated DMA buffer. This flag tells
 *	the transport layer not to copy the command, but to map the existing
 *	buffer (that is passed in) instead. This saves the memcpy and allows
 *	commands that are bigger than the fixed buffer to be submitted.
 *	Note that a TFD entry after a NOCOPY one cannot be a normal copied one.
 * @IWL_HCMD_DFL_DUP: Only valid without NOCOPY, duplicate the memory for this
 *	chunk internally and free it again after the command completes. This
 *	can (currently) be used only once per command.
 *	Note that a TFD entry after a DUP one cannot be a normal copied one.
 */
enum iwl_hcmd_dataflag {
	IWL_HCMD_DFL_NOCOPY	= BIT(0),
	IWL_HCMD_DFL_DUP	= BIT(1),
};

enum iwl_error_event_table_status {
	IWL_ERROR_EVENT_TABLE_LMAC1 = BIT(0),
	IWL_ERROR_EVENT_TABLE_LMAC2 = BIT(1),
	IWL_ERROR_EVENT_TABLE_UMAC = BIT(2),
};

/**
 * struct iwl_host_cmd - Host command to the uCode
 *
 * @data: array of chunks that composes the data of the host command
 * @resp_pkt: response packet, if %CMD_WANT_SKB was set
 * @_rx_page_order: (internally used to free response packet)
 * @_rx_page_addr: (internally used to free response packet)
 * @flags: can be CMD_*
 * @len: array of the lengths of the chunks in data
 * @dataflags: IWL_HCMD_DFL_*
 * @id: command id of the host command, for wide commands encoding the
 *	version and group as well
 */
struct iwl_host_cmd {
	const void *data[IWL_MAX_CMD_TBS_PER_TFD];
	struct iwl_rx_packet *resp_pkt;
	unsigned long _rx_page_addr;
	u32 _rx_page_order;

	u32 flags;
	u32 id;
	u16 len[IWL_MAX_CMD_TBS_PER_TFD];
	u8 dataflags[IWL_MAX_CMD_TBS_PER_TFD];
};

static inline void iwl_free_resp(struct iwl_host_cmd *cmd)
{
	free_pages(cmd->_rx_page_addr, cmd->_rx_page_order);
}

struct iwl_rx_cmd_buffer {
	struct page *_page;
	int _offset;
	bool _page_stolen;
	u32 _rx_page_order;
	unsigned int truesize;
};

static inline void *rxb_addr(struct iwl_rx_cmd_buffer *r)
{
	return (void *)((unsigned long)page_address(r->_page) + r->_offset);
}

static inline int rxb_offset(struct iwl_rx_cmd_buffer *r)
{
	return r->_offset;
}

static inline struct page *rxb_steal_page(struct iwl_rx_cmd_buffer *r)
{
	r->_page_stolen = true;
	get_page(r->_page);
	return r->_page;
}

static inline void iwl_free_rxb(struct iwl_rx_cmd_buffer *r)
{
	__free_pages(r->_page, r->_rx_page_order);
}

#define MAX_NO_RECLAIM_CMDS	6

#define IWL_MASK(lo, hi) ((1 << (hi)) | ((1 << (hi)) - (1 << (lo))))

/*
 * Maximum number of HW queues the transport layer
 * currently supports
 */
#define IWL_MAX_HW_QUEUES		32
#define IWL_MAX_TVQM_QUEUES		512

#define IWL_MAX_TID_COUNT	8
#define IWL_MGMT_TID		15
#define IWL_FRAME_LIMIT	64
#define IWL_MAX_RX_HW_QUEUES	16

/**
 * enum iwl_wowlan_status - WoWLAN image/device status
 * @IWL_D3_STATUS_ALIVE: firmware is still running after resume
 * @IWL_D3_STATUS_RESET: device was reset while suspended
 */
enum iwl_d3_status {
	IWL_D3_STATUS_ALIVE,
	IWL_D3_STATUS_RESET,
};

/**
 * enum iwl_trans_status: transport status flags
 * @STATUS_SYNC_HCMD_ACTIVE: a SYNC command is being processed
 * @STATUS_DEVICE_ENABLED: APM is enabled
 * @STATUS_TPOWER_PMI: the device might be asleep (need to wake it up)
 * @STATUS_INT_ENABLED: interrupts are enabled
 * @STATUS_RFKILL_HW: the actual HW state of the RF-kill switch
 * @STATUS_RFKILL_OPMODE: RF-kill state reported to opmode
 * @STATUS_FW_ERROR: the fw is in error state
 * @STATUS_TRANS_GOING_IDLE: shutting down the trans, only special commands
 *	are sent
 * @STATUS_TRANS_IDLE: the trans is idle - general commands are not to be sent
 * @STATUS_TRANS_DEAD: trans is dead - avoid any read/write operation
 */
enum iwl_trans_status {
	STATUS_SYNC_HCMD_ACTIVE,
	STATUS_DEVICE_ENABLED,
	STATUS_TPOWER_PMI,
	STATUS_INT_ENABLED,
	STATUS_RFKILL_HW,
	STATUS_RFKILL_OPMODE,
	STATUS_FW_ERROR,
	STATUS_TRANS_GOING_IDLE,
	STATUS_TRANS_IDLE,
	STATUS_TRANS_DEAD,
};

static inline int
iwl_trans_get_rb_size_order(enum iwl_amsdu_size rb_size)
{
	switch (rb_size) {
	case IWL_AMSDU_2K:
		return get_order(2 * 1024);
	case IWL_AMSDU_4K:
		return get_order(4 * 1024);
	case IWL_AMSDU_8K:
		return get_order(8 * 1024);
	case IWL_AMSDU_12K:
		return get_order(12 * 1024);
	default:
		WARN_ON(1);
		return -1;
	}
}

struct iwl_hcmd_names {
	u8 cmd_id;
	const char *const cmd_name;
};

#define HCMD_NAME(x)	\
	{ .cmd_id = x, .cmd_name = #x }

struct iwl_hcmd_arr {
	const struct iwl_hcmd_names *arr;
	int size;
};

#define HCMD_ARR(x)	\
	{ .arr = x, .size = ARRAY_SIZE(x) }

/**
 * struct iwl_trans_config - transport configuration
 *
 * @op_mode: pointer to the upper layer.
 * @cmd_queue: the index of the command queue.
 *	Must be set before start_fw.
 * @cmd_fifo: the fifo for host commands
 * @cmd_q_wdg_timeout: the timeout of the watchdog timer for the command queue.
 * @no_reclaim_cmds: Some devices erroneously don't set the
 *	SEQ_RX_FRAME bit on some notifications, this is the
 *	list of such notifications to filter. Max length is
 *	%MAX_NO_RECLAIM_CMDS.
 * @n_no_reclaim_cmds: # of commands in list
 * @rx_buf_size: RX buffer size needed for A-MSDUs
 *	if unset 4k will be the RX buffer size
 * @bc_table_dword: set to true if the BC table expects the byte count to be
 *	in DWORD (as opposed to bytes)
 * @scd_set_active: should the transport configure the SCD for HCMD queue
 * @sw_csum_tx: transport should compute the TCP checksum
 * @command_groups: array of command groups, each member is an array of the
 *	commands in the group; for debugging only
 * @command_groups_size: number of command groups, to avoid illegal access
 * @cb_data_offs: offset inside skb->cb to store transport data at, must have
 *	space for at least two pointers
 */
struct iwl_trans_config {
	struct iwl_op_mode *op_mode;

	u8 cmd_queue;
	u8 cmd_fifo;
	unsigned int cmd_q_wdg_timeout;
	const u8 *no_reclaim_cmds;
	unsigned int n_no_reclaim_cmds;

	enum iwl_amsdu_size rx_buf_size;
	bool bc_table_dword;
	bool scd_set_active;
	bool sw_csum_tx;
	const struct iwl_hcmd_arr *command_groups;
	int command_groups_size;

	u8 cb_data_offs;
};

struct iwl_trans_dump_data {
	u32 len;
	u8 data[];
};

struct iwl_trans;

struct iwl_trans_txq_scd_cfg {
	u8 fifo;
	u8 sta_id;
	u8 tid;
	bool aggregate;
	int frame_limit;
};

/**
 * struct iwl_trans_rxq_dma_data - RX queue DMA data
 * @fr_bd_cb: DMA address of free BD cyclic buffer
 * @fr_bd_wid: Initial write index of the free BD cyclic buffer
 * @urbd_stts_wrptr: DMA address of urbd_stts_wrptr
 * @ur_bd_cb: DMA address of used BD cyclic buffer
 */
struct iwl_trans_rxq_dma_data {
	u64 fr_bd_cb;
	u32 fr_bd_wid;
	u64 urbd_stts_wrptr;
	u64 ur_bd_cb;
};

/**
 * struct iwl_trans_ops - transport specific operations
 *
 * All the handlers MUST be implemented
 *
 * @start_hw: starts the HW. If low_power is true, the NIC needs to be taken
 *	out of a low power state. From that point on, the HW can send
 *	interrupts. May sleep.
 * @op_mode_leave: Turn off the HW RF kill indication if on
 *	May sleep
 * @start_fw: allocates and inits all the resources for the transport
 *	layer. Also kick a fw image.
 *	May sleep
 * @fw_alive: called when the fw sends alive notification. If the fw provides
 *	the SCD base address in SRAM, then provide it here, or 0 otherwise.
 *	May sleep
 * @stop_device: stops the whole device (embedded CPU put to reset) and stops
 *	the HW. If low_power is true, the NIC will be put in low power state.
 *	From that point on, the HW will be stopped but will still issue an
 *	interrupt if the HW RF kill switch is triggered.
 *	This callback must do the right thing and not crash even if %start_hw()
 *	was called but not &start_fw(). May sleep.
 * @d3_suspend: put the device into the correct mode for WoWLAN during
 *	suspend. This is optional, if not implemented WoWLAN will not be
 *	supported. This callback may sleep.
 * @d3_resume: resume the device after WoWLAN, enabling the opmode to
 *	talk to the WoWLAN image to get its status. This is optional, if not
 *	implemented WoWLAN will not be supported. This callback may sleep.
 * @send_cmd:send a host command. Must return -ERFKILL if RFkill is asserted.
 *	If RFkill is asserted in the middle of a SYNC host command, it must
 *	return -ERFKILL straight away.
 *	May sleep only if CMD_ASYNC is not set
 * @tx: send an skb. The transport relies on the op_mode to zero the
 *	the ieee80211_tx_info->driver_data. If the MPDU is an A-MSDU, all
 *	the CSUM will be taken care of (TCP CSUM and IP header in case of
 *	IPv4). If the MPDU is a single MSDU, the op_mode must compute the IP
 *	header if it is IPv4.
 *	Must be atomic
 * @reclaim: free packet until ssn. Returns a list of freed packets.
 *	Must be atomic
 * @txq_enable: setup a queue. To setup an AC queue, use the
 *	iwl_trans_ac_txq_enable wrapper. fw_alive must have been called before
 *	this one. The op_mode must not configure the HCMD queue. The scheduler
 *	configuration may be %NULL, in which case the hardware will not be
 *	configured. If true is returned, the operation mode needs to increment
 *	the sequence number of the packets routed to this queue because of a
 *	hardware scheduler bug. May sleep.
 * @txq_disable: de-configure a Tx queue to send AMPDUs
 *	Must be atomic
 * @txq_set_shared_mode: change Tx queue shared/unshared marking
 * @wait_tx_queues_empty: wait until tx queues are empty. May sleep.
 * @wait_txq_empty: wait until specific tx queue is empty. May sleep.
 * @freeze_txq_timer: prevents the timer of the queue from firing until the
 *	queue is set to awake. Must be atomic.
 * @block_txq_ptrs: stop updating the write pointers of the Tx queues. Note
 *	that the transport needs to refcount the calls since this function
 *	will be called several times with block = true, and then the queues
 *	need to be unblocked only after the same number of calls with
 *	block = false.
 * @write8: write a u8 to a register at offset ofs from the BAR
 * @write32: write a u32 to a register at offset ofs from the BAR
 * @read32: read a u32 register at offset ofs from the BAR
 * @read_prph: read a DWORD from a periphery register
 * @write_prph: write a DWORD to a periphery register
 * @read_mem: read device's SRAM in DWORD
 * @write_mem: write device's SRAM in DWORD. If %buf is %NULL, then the memory
 *	will be zeroed.
 * @configure: configure parameters required by the transport layer from
 *	the op_mode. May be called several times before start_fw, can't be
 *	called after that.
 * @set_pmi: set the power pmi state
 * @grab_nic_access: wake the NIC to be able to access non-HBUS regs.
 *	Sleeping is not allowed between grab_nic_access and
 *	release_nic_access.
 * @release_nic_access: let the NIC go to sleep. The "flags" parameter
 *	must be the same one that was sent before to the grab_nic_access.
 * @set_bits_mask - set SRAM register according to value and mask.
 * @ref: grab a reference to the transport/FW layers, disallowing
 *	certain low power states
 * @unref: release a reference previously taken with @ref. Note that
 *	initially the reference count is 1, making an initial @unref
 *	necessary to allow low power states.
 * @dump_data: return a vmalloc'ed buffer with debug data, maybe containing last
 *	TX'ed commands and similar. The buffer will be vfree'd by the caller.
 *	Note that the transport must fill in the proper file headers.
 * @debugfs_cleanup: used in the driver unload flow to make a proper cleanup
 *	of the trans debugfs
 */
struct iwl_trans_ops {

	int (*start_hw)(struct iwl_trans *iwl_trans, bool low_power);
	void (*op_mode_leave)(struct iwl_trans *iwl_trans);
	int (*start_fw)(struct iwl_trans *trans, const struct fw_img *fw,
			bool run_in_rfkill);
	void (*fw_alive)(struct iwl_trans *trans, u32 scd_addr);
	void (*stop_device)(struct iwl_trans *trans, bool low_power);

	void (*d3_suspend)(struct iwl_trans *trans, bool test, bool reset);
	int (*d3_resume)(struct iwl_trans *trans, enum iwl_d3_status *status,
			 bool test, bool reset);

	int (*send_cmd)(struct iwl_trans *trans, struct iwl_host_cmd *cmd);

	int (*tx)(struct iwl_trans *trans, struct sk_buff *skb,
		  struct iwl_device_cmd *dev_cmd, int queue);
	void (*reclaim)(struct iwl_trans *trans, int queue, int ssn,
			struct sk_buff_head *skbs);

	bool (*txq_enable)(struct iwl_trans *trans, int queue, u16 ssn,
			   const struct iwl_trans_txq_scd_cfg *cfg,
			   unsigned int queue_wdg_timeout);
	void (*txq_disable)(struct iwl_trans *trans, int queue,
			    bool configure_scd);
	/* 22000 functions */
	int (*txq_alloc)(struct iwl_trans *trans,
			 __le16 flags, u8 sta_id, u8 tid,
			 int cmd_id, int size,
			 unsigned int queue_wdg_timeout);
	void (*txq_free)(struct iwl_trans *trans, int queue);
	int (*rxq_dma_data)(struct iwl_trans *trans, int queue,
			    struct iwl_trans_rxq_dma_data *data);

	void (*txq_set_shared_mode)(struct iwl_trans *trans, u32 txq_id,
				    bool shared);

	int (*wait_tx_queues_empty)(struct iwl_trans *trans, u32 txq_bm);
	int (*wait_txq_empty)(struct iwl_trans *trans, int queue);
	void (*freeze_txq_timer)(struct iwl_trans *trans, unsigned long txqs,
				 bool freeze);
	void (*block_txq_ptrs)(struct iwl_trans *trans, bool block);

	void (*write8)(struct iwl_trans *trans, u32 ofs, u8 val);
	void (*write32)(struct iwl_trans *trans, u32 ofs, u32 val);
	u32 (*read32)(struct iwl_trans *trans, u32 ofs);
	u32 (*read_prph)(struct iwl_trans *trans, u32 ofs);
	void (*write_prph)(struct iwl_trans *trans, u32 ofs, u32 val);
	int (*read_mem)(struct iwl_trans *trans, u32 addr,
			void *buf, int dwords);
	int (*write_mem)(struct iwl_trans *trans, u32 addr,
			 const void *buf, int dwords);
	void (*configure)(struct iwl_trans *trans,
			  const struct iwl_trans_config *trans_cfg);
	void (*set_pmi)(struct iwl_trans *trans, bool state);
	void (*sw_reset)(struct iwl_trans *trans);
	bool (*grab_nic_access)(struct iwl_trans *trans, unsigned long *flags);
	void (*release_nic_access)(struct iwl_trans *trans,
				   unsigned long *flags);
	void (*set_bits_mask)(struct iwl_trans *trans, u32 reg, u32 mask,
			      u32 value);
	void (*ref)(struct iwl_trans *trans);
	void (*unref)(struct iwl_trans *trans);
	int  (*suspend)(struct iwl_trans *trans);
	void (*resume)(struct iwl_trans *trans);

	struct iwl_trans_dump_data *(*dump_data)(struct iwl_trans *trans,
						 u32 dump_mask);
	void (*debugfs_cleanup)(struct iwl_trans *trans);
	void (*sync_nmi)(struct iwl_trans *trans);
};

/**
 * enum iwl_trans_state - state of the transport layer
 *
 * @IWL_TRANS_NO_FW: no fw has sent an alive response
 * @IWL_TRANS_FW_ALIVE: a fw has sent an alive response
 */
enum iwl_trans_state {
	IWL_TRANS_NO_FW = 0,
	IWL_TRANS_FW_ALIVE	= 1,
};

/**
 * DOC: Platform power management
 *
 * There are two types of platform power management: system-wide
 * (WoWLAN) and runtime.
 *
 * In system-wide power management the entire platform goes into a low
 * power state (e.g. idle or suspend to RAM) at the same time and the
 * device is configured as a wakeup source for the entire platform.
 * This is usually triggered by userspace activity (e.g. the user
 * presses the suspend button or a power management daemon decides to
 * put the platform in low power mode).  The device's behavior in this
 * mode is dictated by the wake-on-WLAN configuration.
 *
 * In runtime power management, only the devices which are themselves
 * idle enter a low power state.  This is done at runtime, which means
 * that the entire system is still running normally.  This mode is
 * usually triggered automatically by the device driver and requires
 * the ability to enter and exit the low power modes in a very short
 * time, so there is not much impact in usability.
 *
 * The terms used for the device's behavior are as follows:
 *
 *	- D0: the device is fully powered and the host is awake;
 *	- D3: the device is in low power mode and only reacts to
 *		specific events (e.g. magic-packet received or scan
 *		results found);
 *	- D0I3: the device is in low power mode and reacts to any
 *		activity (e.g. RX);
 *
 * These terms reflect the power modes in the firmware and are not to
 * be confused with the physical device power state.  The NIC can be
 * in D0I3 mode even if, for instance, the PCI device is in D3 state.
 */

/**
 * enum iwl_plat_pm_mode - platform power management mode
 *
 * This enumeration describes the device's platform power management
 * behavior when in idle mode (i.e. runtime power management) or when
 * in system-wide suspend (i.e WoWLAN).
 *
 * @IWL_PLAT_PM_MODE_DISABLED: power management is disabled for this
 *	device.  At runtime, this means that nothing happens and the
 *	device always remains in active.  In system-wide suspend mode,
 *	it means that the all connections will be closed automatically
 *	by mac80211 before the platform is suspended.
 * @IWL_PLAT_PM_MODE_D3: the device goes into D3 mode (i.e. WoWLAN).
 *	For runtime power management, this mode is not officially
 *	supported.
 * @IWL_PLAT_PM_MODE_D0I3: the device goes into D0I3 mode.
 */
enum iwl_plat_pm_mode {
	IWL_PLAT_PM_MODE_DISABLED,
	IWL_PLAT_PM_MODE_D3,
	IWL_PLAT_PM_MODE_D0I3,
};

/* Max time to wait for trans to become idle/non-idle on d0i3
 * enter/exit (in msecs).
 */
#define IWL_TRANS_IDLE_TIMEOUT 2000

/* Max time to wait for nmi interrupt */
#define IWL_TRANS_NMI_TIMEOUT (HZ / 4)

/**
 * struct iwl_dram_data
 * @physical: page phy pointer
 * @block: pointer to the allocated block/page
 * @size: size of the block/page
 */
struct iwl_dram_data {
	dma_addr_t physical;
	void *block;
	int size;
};

/**
 * struct iwl_self_init_dram - dram data used by self init process
 * @fw: lmac and umac dram data
 * @fw_cnt: total number of items in array
 * @paging: paging dram data
 * @paging_cnt: total number of items in array
 */
struct iwl_self_init_dram {
	struct iwl_dram_data *fw;
	int fw_cnt;
	struct iwl_dram_data *paging;
	int paging_cnt;
};

/**
 * struct iwl_trans - transport common data
 *
 * @ops - pointer to iwl_trans_ops
 * @op_mode - pointer to the op_mode
 * @cfg - pointer to the configuration
 * @drv - pointer to iwl_drv
 * @status: a bit-mask of transport status flags
 * @dev - pointer to struct device * that represents the device
 * @max_skb_frags: maximum number of fragments an SKB can have when transmitted.
 *	0 indicates that frag SKBs (NETIF_F_SG) aren't supported.
 * @hw_rf_id a u32 with the device RF ID
 * @hw_id: a u32 with the ID of the device / sub-device.
 *	Set during transport allocation.
 * @hw_id_str: a string with info about HW ID. Set during transport allocation.
 * @pm_support: set to true in start_hw if link pm is supported
 * @ltr_enabled: set to true if the LTR is enabled
 * @wide_cmd_header: true when ucode supports wide command header format
 * @num_rx_queues: number of RX queues allocated by the transport;
 *	the transport must set this before calling iwl_drv_start()
 * @iml_len: the length of the image loader
 * @iml: a pointer to the image loader itself
 * @dev_cmd_pool: pool for Tx cmd allocation - for internal use only.
 *	The user should use iwl_trans_{alloc,free}_tx_cmd.
 * @rx_mpdu_cmd: MPDU RX command ID, must be assigned by opmode before
 *	starting the firmware, used for tracing
 * @rx_mpdu_cmd_hdr_size: used for tracing, amount of data before the
 *	start of the 802.11 header in the @rx_mpdu_cmd
 * @dflt_pwr_limit: default power limit fetched from the platform (ACPI)
 * @dbg_dest_tlv: points to the destination TLV for debug
 * @dbg_conf_tlv: array of pointers to configuration TLVs for debug
 * @dbg_trigger_tlv: array of pointers to triggers TLVs for debug
 * @dbg_n_dest_reg: num of reg_ops in %dbg_dest_tlv
 * @num_blocks: number of blocks in fw_mon
 * @fw_mon: address of the buffers for firmware monitor
 * @system_pm_mode: the system-wide power management mode in use.
 *	This mode is set dynamically, depending on the WoWLAN values
 *	configured from the userspace at runtime.
 * @runtime_pm_mode: the runtime power management mode in use.  This
 *	mode is set during the initialization phase and is not
 *	supposed to change during runtime.
 * @dbg_rec_on: true iff there is a fw debug recording currently active
 * @lmac_error_event_table: addrs of lmacs error tables
 * @umac_error_event_table: addr of umac error table
 * @error_event_table_tlv_status: bitmap that indicates what error table
 *	pointers was recevied via TLV. use enum &iwl_error_event_table_status
<<<<<<< HEAD
=======
 * @hw_error: equals true if hw error interrupt was received from the FW
>>>>>>> 0ecfebd2
 */
struct iwl_trans {
	const struct iwl_trans_ops *ops;
	struct iwl_op_mode *op_mode;
	const struct iwl_cfg *cfg;
	struct iwl_drv *drv;
	enum iwl_trans_state state;
	unsigned long status;

	struct device *dev;
	u32 max_skb_frags;
	u32 hw_rev;
	u32 hw_rf_id;
	u32 hw_id;
	char hw_id_str[52];

	u8 rx_mpdu_cmd, rx_mpdu_cmd_hdr_size;

	bool pm_support;
	bool ltr_enabled;

	const struct iwl_hcmd_arr *command_groups;
	int command_groups_size;
	bool wide_cmd_header;

	u8 num_rx_queues;

	size_t iml_len;
	u8 *iml;

	/* The following fields are internal only */
	struct kmem_cache *dev_cmd_pool;
	char dev_cmd_pool_name[50];

	struct dentry *dbgfs_dir;

#ifdef CONFIG_LOCKDEP
	struct lockdep_map sync_cmd_lockdep_map;
#endif

	struct iwl_apply_point_data apply_points[IWL_FW_INI_APPLY_NUM];
	struct iwl_apply_point_data apply_points_ext[IWL_FW_INI_APPLY_NUM];

	bool external_ini_loaded;
	bool ini_valid;

	const struct iwl_fw_dbg_dest_tlv_v1 *dbg_dest_tlv;
	const struct iwl_fw_dbg_conf_tlv *dbg_conf_tlv[FW_DBG_CONF_MAX];
	struct iwl_fw_dbg_trigger_tlv * const *dbg_trigger_tlv;
	u8 dbg_n_dest_reg;
	int num_blocks;
	struct iwl_dram_data fw_mon[IWL_FW_INI_APPLY_NUM];
	struct iwl_self_init_dram init_dram;

	enum iwl_plat_pm_mode system_pm_mode;
	enum iwl_plat_pm_mode runtime_pm_mode;
	bool suspending;
	bool dbg_rec_on;

	u32 lmac_error_event_table[2];
	u32 umac_error_event_table;
	unsigned int error_event_table_tlv_status;
<<<<<<< HEAD
=======
	bool hw_error;
>>>>>>> 0ecfebd2

	/* pointer to trans specific struct */
	/*Ensure that this pointer will always be aligned to sizeof pointer */
	char trans_specific[0] __aligned(sizeof(void *));
};

const char *iwl_get_cmd_string(struct iwl_trans *trans, u32 id);
int iwl_cmd_groups_verify_sorted(const struct iwl_trans_config *trans);

static inline void iwl_trans_configure(struct iwl_trans *trans,
				       const struct iwl_trans_config *trans_cfg)
{
	trans->op_mode = trans_cfg->op_mode;

	trans->ops->configure(trans, trans_cfg);
	WARN_ON(iwl_cmd_groups_verify_sorted(trans_cfg));
}

static inline int _iwl_trans_start_hw(struct iwl_trans *trans, bool low_power)
{
	might_sleep();

	return trans->ops->start_hw(trans, low_power);
}

static inline int iwl_trans_start_hw(struct iwl_trans *trans)
{
	return trans->ops->start_hw(trans, true);
}

static inline void iwl_trans_op_mode_leave(struct iwl_trans *trans)
{
	might_sleep();

	if (trans->ops->op_mode_leave)
		trans->ops->op_mode_leave(trans);

	trans->op_mode = NULL;

	trans->state = IWL_TRANS_NO_FW;
}

static inline void iwl_trans_fw_alive(struct iwl_trans *trans, u32 scd_addr)
{
	might_sleep();

	trans->state = IWL_TRANS_FW_ALIVE;

	trans->ops->fw_alive(trans, scd_addr);
}

static inline int iwl_trans_start_fw(struct iwl_trans *trans,
				     const struct fw_img *fw,
				     bool run_in_rfkill)
{
	might_sleep();

	WARN_ON_ONCE(!trans->rx_mpdu_cmd);

	clear_bit(STATUS_FW_ERROR, &trans->status);
	return trans->ops->start_fw(trans, fw, run_in_rfkill);
}

static inline void _iwl_trans_stop_device(struct iwl_trans *trans,
					  bool low_power)
{
	might_sleep();

	trans->ops->stop_device(trans, low_power);

	trans->state = IWL_TRANS_NO_FW;
}

static inline void iwl_trans_stop_device(struct iwl_trans *trans)
{
	_iwl_trans_stop_device(trans, true);
}

static inline void iwl_trans_d3_suspend(struct iwl_trans *trans, bool test,
					bool reset)
{
	might_sleep();
	if (trans->ops->d3_suspend)
		trans->ops->d3_suspend(trans, test, reset);
}

static inline int iwl_trans_d3_resume(struct iwl_trans *trans,
				      enum iwl_d3_status *status,
				      bool test, bool reset)
{
	might_sleep();
	if (!trans->ops->d3_resume)
		return 0;

	return trans->ops->d3_resume(trans, status, test, reset);
}

static inline int iwl_trans_suspend(struct iwl_trans *trans)
{
	if (!trans->ops->suspend)
		return 0;

	return trans->ops->suspend(trans);
}

static inline void iwl_trans_resume(struct iwl_trans *trans)
{
	if (trans->ops->resume)
		trans->ops->resume(trans);
}

static inline struct iwl_trans_dump_data *
iwl_trans_dump_data(struct iwl_trans *trans, u32 dump_mask)
{
	if (!trans->ops->dump_data)
		return NULL;
	return trans->ops->dump_data(trans, dump_mask);
}

static inline struct iwl_device_cmd *
iwl_trans_alloc_tx_cmd(struct iwl_trans *trans)
{
	return kmem_cache_alloc(trans->dev_cmd_pool, GFP_ATOMIC);
}

int iwl_trans_send_cmd(struct iwl_trans *trans, struct iwl_host_cmd *cmd);

static inline void iwl_trans_free_tx_cmd(struct iwl_trans *trans,
					 struct iwl_device_cmd *dev_cmd)
{
	kmem_cache_free(trans->dev_cmd_pool, dev_cmd);
}

static inline int iwl_trans_tx(struct iwl_trans *trans, struct sk_buff *skb,
			       struct iwl_device_cmd *dev_cmd, int queue)
{
	if (unlikely(test_bit(STATUS_FW_ERROR, &trans->status)))
		return -EIO;

	if (WARN_ON_ONCE(trans->state != IWL_TRANS_FW_ALIVE)) {
		IWL_ERR(trans, "%s bad state = %d\n", __func__, trans->state);
		return -EIO;
	}

	return trans->ops->tx(trans, skb, dev_cmd, queue);
}

static inline void iwl_trans_reclaim(struct iwl_trans *trans, int queue,
				     int ssn, struct sk_buff_head *skbs)
{
	if (WARN_ON_ONCE(trans->state != IWL_TRANS_FW_ALIVE)) {
		IWL_ERR(trans, "%s bad state = %d\n", __func__, trans->state);
		return;
	}

	trans->ops->reclaim(trans, queue, ssn, skbs);
}

static inline void iwl_trans_txq_disable(struct iwl_trans *trans, int queue,
					 bool configure_scd)
{
	trans->ops->txq_disable(trans, queue, configure_scd);
}

static inline bool
iwl_trans_txq_enable_cfg(struct iwl_trans *trans, int queue, u16 ssn,
			 const struct iwl_trans_txq_scd_cfg *cfg,
			 unsigned int queue_wdg_timeout)
{
	might_sleep();

	if (WARN_ON_ONCE(trans->state != IWL_TRANS_FW_ALIVE)) {
		IWL_ERR(trans, "%s bad state = %d\n", __func__, trans->state);
		return false;
	}

	return trans->ops->txq_enable(trans, queue, ssn,
				      cfg, queue_wdg_timeout);
}

static inline int
iwl_trans_get_rxq_dma_data(struct iwl_trans *trans, int queue,
			   struct iwl_trans_rxq_dma_data *data)
{
	if (WARN_ON_ONCE(!trans->ops->rxq_dma_data))
		return -ENOTSUPP;

	return trans->ops->rxq_dma_data(trans, queue, data);
}

static inline void
iwl_trans_txq_free(struct iwl_trans *trans, int queue)
{
	if (WARN_ON_ONCE(!trans->ops->txq_free))
		return;

	trans->ops->txq_free(trans, queue);
}

static inline int
iwl_trans_txq_alloc(struct iwl_trans *trans,
		    __le16 flags, u8 sta_id, u8 tid,
		    int cmd_id, int size,
		    unsigned int wdg_timeout)
{
	might_sleep();

	if (WARN_ON_ONCE(!trans->ops->txq_alloc))
		return -ENOTSUPP;

	if (WARN_ON_ONCE(trans->state != IWL_TRANS_FW_ALIVE)) {
		IWL_ERR(trans, "%s bad state = %d\n", __func__, trans->state);
		return -EIO;
	}

	return trans->ops->txq_alloc(trans, flags, sta_id, tid,
				     cmd_id, size, wdg_timeout);
}

static inline void iwl_trans_txq_set_shared_mode(struct iwl_trans *trans,
						 int queue, bool shared_mode)
{
	if (trans->ops->txq_set_shared_mode)
		trans->ops->txq_set_shared_mode(trans, queue, shared_mode);
}

static inline void iwl_trans_txq_enable(struct iwl_trans *trans, int queue,
					int fifo, int sta_id, int tid,
					int frame_limit, u16 ssn,
					unsigned int queue_wdg_timeout)
{
	struct iwl_trans_txq_scd_cfg cfg = {
		.fifo = fifo,
		.sta_id = sta_id,
		.tid = tid,
		.frame_limit = frame_limit,
		.aggregate = sta_id >= 0,
	};

	iwl_trans_txq_enable_cfg(trans, queue, ssn, &cfg, queue_wdg_timeout);
}

static inline
void iwl_trans_ac_txq_enable(struct iwl_trans *trans, int queue, int fifo,
			     unsigned int queue_wdg_timeout)
{
	struct iwl_trans_txq_scd_cfg cfg = {
		.fifo = fifo,
		.sta_id = -1,
		.tid = IWL_MAX_TID_COUNT,
		.frame_limit = IWL_FRAME_LIMIT,
		.aggregate = false,
	};

	iwl_trans_txq_enable_cfg(trans, queue, 0, &cfg, queue_wdg_timeout);
}

static inline void iwl_trans_freeze_txq_timer(struct iwl_trans *trans,
					      unsigned long txqs,
					      bool freeze)
{
	if (WARN_ON_ONCE(trans->state != IWL_TRANS_FW_ALIVE)) {
		IWL_ERR(trans, "%s bad state = %d\n", __func__, trans->state);
		return;
	}

	if (trans->ops->freeze_txq_timer)
		trans->ops->freeze_txq_timer(trans, txqs, freeze);
}

static inline void iwl_trans_block_txq_ptrs(struct iwl_trans *trans,
					    bool block)
{
	if (WARN_ON_ONCE(trans->state != IWL_TRANS_FW_ALIVE)) {
		IWL_ERR(trans, "%s bad state = %d\n", __func__, trans->state);
		return;
	}

	if (trans->ops->block_txq_ptrs)
		trans->ops->block_txq_ptrs(trans, block);
}

static inline int iwl_trans_wait_tx_queues_empty(struct iwl_trans *trans,
						 u32 txqs)
{
	if (WARN_ON_ONCE(!trans->ops->wait_tx_queues_empty))
		return -ENOTSUPP;

	if (WARN_ON_ONCE(trans->state != IWL_TRANS_FW_ALIVE)) {
		IWL_ERR(trans, "%s bad state = %d\n", __func__, trans->state);
		return -EIO;
	}

	return trans->ops->wait_tx_queues_empty(trans, txqs);
}

static inline int iwl_trans_wait_txq_empty(struct iwl_trans *trans, int queue)
{
	if (WARN_ON_ONCE(!trans->ops->wait_txq_empty))
		return -ENOTSUPP;

	if (WARN_ON_ONCE(trans->state != IWL_TRANS_FW_ALIVE)) {
		IWL_ERR(trans, "%s bad state = %d\n", __func__, trans->state);
		return -EIO;
	}

	return trans->ops->wait_txq_empty(trans, queue);
}

static inline void iwl_trans_write8(struct iwl_trans *trans, u32 ofs, u8 val)
{
	trans->ops->write8(trans, ofs, val);
}

static inline void iwl_trans_write32(struct iwl_trans *trans, u32 ofs, u32 val)
{
	trans->ops->write32(trans, ofs, val);
}

static inline u32 iwl_trans_read32(struct iwl_trans *trans, u32 ofs)
{
	return trans->ops->read32(trans, ofs);
}

static inline u32 iwl_trans_read_prph(struct iwl_trans *trans, u32 ofs)
{
	return trans->ops->read_prph(trans, ofs);
}

static inline void iwl_trans_write_prph(struct iwl_trans *trans, u32 ofs,
					u32 val)
{
	return trans->ops->write_prph(trans, ofs, val);
}

static inline int iwl_trans_read_mem(struct iwl_trans *trans, u32 addr,
				     void *buf, int dwords)
{
	return trans->ops->read_mem(trans, addr, buf, dwords);
}

#define iwl_trans_read_mem_bytes(trans, addr, buf, bufsize)		      \
	do {								      \
		if (__builtin_constant_p(bufsize))			      \
			BUILD_BUG_ON((bufsize) % sizeof(u32));		      \
		iwl_trans_read_mem(trans, addr, buf, (bufsize) / sizeof(u32));\
	} while (0)

static inline u32 iwl_trans_read_mem32(struct iwl_trans *trans, u32 addr)
{
	u32 value;

	if (WARN_ON(iwl_trans_read_mem(trans, addr, &value, 1)))
		return 0xa5a5a5a5;

	return value;
}

static inline int iwl_trans_write_mem(struct iwl_trans *trans, u32 addr,
				      const void *buf, int dwords)
{
	return trans->ops->write_mem(trans, addr, buf, dwords);
}

static inline u32 iwl_trans_write_mem32(struct iwl_trans *trans, u32 addr,
					u32 val)
{
	return iwl_trans_write_mem(trans, addr, &val, 1);
}

static inline void iwl_trans_set_pmi(struct iwl_trans *trans, bool state)
{
	if (trans->ops->set_pmi)
		trans->ops->set_pmi(trans, state);
}

static inline void iwl_trans_sw_reset(struct iwl_trans *trans)
{
	if (trans->ops->sw_reset)
		trans->ops->sw_reset(trans);
}

static inline void
iwl_trans_set_bits_mask(struct iwl_trans *trans, u32 reg, u32 mask, u32 value)
{
	trans->ops->set_bits_mask(trans, reg, mask, value);
}

#define iwl_trans_grab_nic_access(trans, flags)	\
	__cond_lock(nic_access,				\
		    likely((trans)->ops->grab_nic_access(trans, flags)))

static inline void __releases(nic_access)
iwl_trans_release_nic_access(struct iwl_trans *trans, unsigned long *flags)
{
	trans->ops->release_nic_access(trans, flags);
	__release(nic_access);
}

static inline void iwl_trans_fw_error(struct iwl_trans *trans)
{
	if (WARN_ON_ONCE(!trans->op_mode))
		return;

	/* prevent double restarts due to the same erroneous FW */
	if (!test_and_set_bit(STATUS_FW_ERROR, &trans->status))
		iwl_op_mode_nic_error(trans->op_mode);
}

static inline void iwl_trans_sync_nmi(struct iwl_trans *trans)
{
	if (trans->ops->sync_nmi)
		trans->ops->sync_nmi(trans);
}

/*****************************************************
 * transport helper functions
 *****************************************************/
struct iwl_trans *iwl_trans_alloc(unsigned int priv_size,
				  struct device *dev,
				  const struct iwl_cfg *cfg,
				  const struct iwl_trans_ops *ops);
void iwl_trans_free(struct iwl_trans *trans);
void iwl_trans_ref(struct iwl_trans *trans);
void iwl_trans_unref(struct iwl_trans *trans);

/*****************************************************
* driver (transport) register/unregister functions
******************************************************/
int __must_check iwl_pci_register_driver(void);
void iwl_pci_unregister_driver(void);

#endif /* __iwl_trans_h__ */<|MERGE_RESOLUTION|>--- conflicted
+++ resolved
@@ -767,10 +767,7 @@
  * @umac_error_event_table: addr of umac error table
  * @error_event_table_tlv_status: bitmap that indicates what error table
  *	pointers was recevied via TLV. use enum &iwl_error_event_table_status
-<<<<<<< HEAD
-=======
  * @hw_error: equals true if hw error interrupt was received from the FW
->>>>>>> 0ecfebd2
  */
 struct iwl_trans {
 	const struct iwl_trans_ops *ops;
@@ -833,10 +830,7 @@
 	u32 lmac_error_event_table[2];
 	u32 umac_error_event_table;
 	unsigned int error_event_table_tlv_status;
-<<<<<<< HEAD
-=======
 	bool hw_error;
->>>>>>> 0ecfebd2
 
 	/* pointer to trans specific struct */
 	/*Ensure that this pointer will always be aligned to sizeof pointer */
