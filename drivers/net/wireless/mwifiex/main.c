--- conflicted
+++ resolved
@@ -411,17 +411,14 @@
  */
 static void mwifiex_fw_dpc(const struct firmware *firmware, void *context)
 {
-	int ret, i;
+	int ret;
 	char fmt[64];
 	struct mwifiex_private *priv;
 	struct mwifiex_adapter *adapter = context;
 	struct mwifiex_fw_image fw;
 	struct semaphore *sem = adapter->card_sem;
 	bool init_failed = false;
-<<<<<<< HEAD
-=======
 	struct wireless_dev *wdev;
->>>>>>> d8ec26d7
 
 	if (!firmware) {
 		dev_err(adapter->dev,
@@ -473,7 +470,7 @@
 	priv = adapter->priv[MWIFIEX_BSS_ROLE_STA];
 	if (mwifiex_register_cfg80211(adapter)) {
 		dev_err(adapter->dev, "cannot register with cfg80211\n");
-		goto err_register_cfg80211;
+		goto err_init_fw;
 	}
 
 	rtnl_lock();
@@ -482,10 +479,7 @@
 					NL80211_IFTYPE_STATION, NULL, NULL);
 	if (IS_ERR(wdev)) {
 		dev_err(adapter->dev, "cannot create default STA interface\n");
-<<<<<<< HEAD
-=======
 		rtnl_unlock();
->>>>>>> d8ec26d7
 		goto err_add_intf;
 	}
 	rtnl_unlock();
@@ -495,20 +489,6 @@
 	goto done;
 
 err_add_intf:
-<<<<<<< HEAD
-	for (i = 0; i < adapter->priv_num; i++) {
-		priv = adapter->priv[i];
-
-		if (!priv)
-			continue;
-
-		if (priv->wdev && priv->netdev)
-			mwifiex_del_virtual_intf(adapter->wiphy, priv->wdev);
-	}
-	rtnl_unlock();
-err_register_cfg80211:
-=======
->>>>>>> d8ec26d7
 	wiphy_unregister(adapter->wiphy);
 	wiphy_free(adapter->wiphy);
 err_init_fw:
