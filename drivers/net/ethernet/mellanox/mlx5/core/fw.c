--- conflicted
+++ resolved
@@ -273,14 +273,15 @@
 			return err;
 	}
 
-<<<<<<< HEAD
 	if (MLX5_CAP_GEN_64(dev, general_obj_types) &
 	    MLX5_GENERAL_OBJ_TYPES_CAP_MACSEC_OFFLOAD) {
 		err = mlx5_core_get_caps(dev, MLX5_CAP_MACSEC);
-=======
+		if (err)
+			return err;
+	}
+
 	if (MLX5_CAP_GEN(dev, adv_virtualization)) {
 		err = mlx5_core_get_caps(dev, MLX5_CAP_ADV_VIRTUALIZATION);
->>>>>>> 9175d810
 		if (err)
 			return err;
 	}
