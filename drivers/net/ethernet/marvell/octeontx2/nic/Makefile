--- conflicted
+++ resolved
@@ -7,11 +7,7 @@
 obj-$(CONFIG_OCTEONTX2_VF) += rvu_nicvf.o otx2_ptp.o
 
 rvu_nicpf-y := otx2_pf.o otx2_common.o otx2_txrx.o otx2_ethtool.o \
-<<<<<<< HEAD
-               otx2_ptp.o otx2_flows.o otx2_tc.o cn10k.o otx2_dmac_flt.o \
-=======
                otx2_flows.o otx2_tc.o cn10k.o otx2_dmac_flt.o \
->>>>>>> df0cc57e
                otx2_devlink.o
 rvu_nicvf-y := otx2_vf.o otx2_devlink.o
 
