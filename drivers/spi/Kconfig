--- conflicted
+++ resolved
@@ -256,10 +256,7 @@
 	tristate "Baikal-T1 SPI driver for DW SPI core"
 	depends on MIPS_BAIKAL_T1 || COMPILE_TEST
 	select MULTIPLEXER
-<<<<<<< HEAD
-=======
 	select MUX_MMIO
->>>>>>> 72188381
 	help
 	  Baikal-T1 SoC is equipped with three DW APB SSI-based MMIO SPI
 	  controllers. Two of them are pretty much normal: with IRQ, DMA,
