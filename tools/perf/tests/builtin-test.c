// SPDX-License-Identifier: GPL-2.0
/*
 * builtin-test.c
 *
 * Builtin regression testing command: ever growing number of sanity tests
 */
#include <fcntl.h>
#include <errno.h>
#include <poll.h>
#include <unistd.h>
#include <string.h>
#include <stdlib.h>
#include <sys/types.h>
#include <dirent.h>
#include <sys/wait.h>
#include <sys/stat.h>
#include "builtin.h"
#include "config.h"
#include "hist.h"
#include "intlist.h"
#include "tests.h"
#include "debug.h"
#include "color.h"
#include <subcmd/parse-options.h>
#include <subcmd/run-command.h>
#include "string2.h"
#include "symbol.h"
#include "util/rlimit.h"
#include "util/strbuf.h"
#include <linux/kernel.h>
#include <linux/string.h>
#include <subcmd/exec-cmd.h>
#include <linux/zalloc.h>

#include "tests-scripts.h"

/*
 * Command line option to not fork the test running in the same process and
 * making them easier to debug.
 */
static bool dont_fork;
<<<<<<< HEAD
/* Fork the tests in parallel and then wait for their completion. */
=======
/* Don't fork the tests in parallel and wait for their completion. */
static bool sequential = true;
/* Do it in parallel, lacks infrastructure to avoid running tests that clash for resources,
 * So leave it as the developers choice to enable while working on the needed infra */
>>>>>>> 0c383648
static bool parallel;
const char *dso_to_test;
const char *test_objdump_path = "objdump";

/*
 * List of architecture specific tests. Not a weak symbol as the array length is
 * dependent on the initialization, as such GCC with LTO complains of
 * conflicting definitions with a weak symbol.
 */
#if defined(__i386__) || defined(__x86_64__) || defined(__aarch64__) || defined(__powerpc64__)
extern struct test_suite *arch_tests[];
#else
static struct test_suite *arch_tests[] = {
	NULL,
};
#endif

static struct test_suite *generic_tests[] = {
	&suite__vmlinux_matches_kallsyms,
#ifdef HAVE_LIBTRACEEVENT
	&suite__openat_syscall_event,
	&suite__openat_syscall_event_on_all_cpus,
	&suite__basic_mmap,
#endif
	&suite__mem,
	&suite__parse_events,
	&suite__expr,
	&suite__PERF_RECORD,
	&suite__pmu,
	&suite__pmu_events,
	&suite__dso_data,
	&suite__perf_evsel__roundtrip_name_test,
#ifdef HAVE_LIBTRACEEVENT
	&suite__perf_evsel__tp_sched_test,
	&suite__syscall_openat_tp_fields,
#endif
	&suite__attr,
	&suite__hists_link,
	&suite__python_use,
	&suite__bp_signal,
	&suite__bp_signal_overflow,
	&suite__bp_accounting,
	&suite__wp,
	&suite__task_exit,
	&suite__sw_clock_freq,
	&suite__code_reading,
	&suite__sample_parsing,
	&suite__keep_tracking,
	&suite__parse_no_sample_id_all,
	&suite__hists_filter,
	&suite__mmap_thread_lookup,
	&suite__thread_maps_share,
	&suite__hists_output,
	&suite__hists_cumulate,
#ifdef HAVE_LIBTRACEEVENT
	&suite__switch_tracking,
#endif
	&suite__fdarray__filter,
	&suite__fdarray__add,
	&suite__kmod_path__parse,
	&suite__thread_map,
	&suite__session_topology,
	&suite__thread_map_synthesize,
	&suite__thread_map_remove,
	&suite__cpu_map,
	&suite__synthesize_stat_config,
	&suite__synthesize_stat,
	&suite__synthesize_stat_round,
	&suite__event_update,
	&suite__event_times,
	&suite__backward_ring_buffer,
	&suite__sdt_event,
	&suite__is_printable_array,
	&suite__bitmap_print,
	&suite__perf_hooks,
	&suite__unit_number__scnprint,
	&suite__mem2node,
	&suite__time_utils,
	&suite__jit_write_elf,
	&suite__pfm,
	&suite__api_io,
	&suite__maps__merge_in,
	&suite__demangle_java,
	&suite__demangle_ocaml,
	&suite__parse_metric,
	&suite__pe_file_parsing,
	&suite__expand_cgroup_events,
	&suite__perf_time_to_tsc,
	&suite__dlfilter,
	&suite__sigtrap,
	&suite__event_groups,
	&suite__symbols,
	&suite__util,
	NULL,
};

static struct test_suite **tests[] = {
	generic_tests,
	arch_tests,
	NULL, /* shell tests created at runtime. */
};

static struct test_workload *workloads[] = {
	&workload__noploop,
	&workload__thloop,
	&workload__leafloop,
	&workload__sqrtloop,
	&workload__brstack,
	&workload__datasym,
};

static int num_subtests(const struct test_suite *t)
{
	int num;

	if (!t->test_cases)
		return 0;

	num = 0;
	while (t->test_cases[num].name)
		num++;

	return num;
}

static bool has_subtests(const struct test_suite *t)
{
	return num_subtests(t) > 1;
}

static const char *skip_reason(const struct test_suite *t, int subtest)
{
	if (!t->test_cases)
		return NULL;

	return t->test_cases[subtest >= 0 ? subtest : 0].skip_reason;
}

static const char *test_description(const struct test_suite *t, int subtest)
{
	if (t->test_cases && subtest >= 0)
		return t->test_cases[subtest].desc;

	return t->desc;
}

static test_fnptr test_function(const struct test_suite *t, int subtest)
{
	if (subtest <= 0)
		return t->test_cases[0].run_case;

	return t->test_cases[subtest].run_case;
}

static bool perf_test__matches(const char *desc, int curr, int argc, const char *argv[])
{
	int i;

	if (argc == 0)
		return true;

	for (i = 0; i < argc; ++i) {
		char *end;
		long nr = strtoul(argv[i], &end, 10);

		if (*end == '\0') {
			if (nr == curr + 1)
				return true;
			continue;
		}

		if (strcasestr(desc, argv[i]))
			return true;
	}

	return false;
}

struct child_test {
	struct child_process process;
	struct test_suite *test;
	int test_num;
	int subtest;
};

static int run_test_child(struct child_process *process)
{
	struct child_test *child = container_of(process, struct child_test, process);
	int err;

	pr_debug("--- start ---\n");
	pr_debug("test child forked, pid %d\n", getpid());
	err = test_function(child->test, child->subtest)(child->test, child->subtest);
	pr_debug("---- end(%d) ----\n", err);
	fflush(NULL);
	return -err;
}

static int print_test_result(struct test_suite *t, int i, int subtest, int result, int width)
{
	if (has_subtests(t)) {
		int subw = width > 2 ? width - 2 : width;
<<<<<<< HEAD

		pr_info("%3d.%1d: %-*s:", i + 1, subtest + 1, subw, test_description(t, subtest));
	} else
		pr_info("%3d: %-*s:", i + 1, width, test_description(t, subtest));

=======

		pr_info("%3d.%1d: %-*s:", i + 1, subtest + 1, subw, test_description(t, subtest));
	} else
		pr_info("%3d: %-*s:", i + 1, width, test_description(t, subtest));

>>>>>>> 0c383648
	switch (result) {
	case TEST_OK:
		pr_info(" Ok\n");
		break;
	case TEST_SKIP: {
		const char *reason = skip_reason(t, subtest);

		if (reason)
			color_fprintf(stderr, PERF_COLOR_YELLOW, " Skip (%s)\n", reason);
		else
			color_fprintf(stderr, PERF_COLOR_YELLOW, " Skip\n");
	}
		break;
	case TEST_FAIL:
	default:
		color_fprintf(stderr, PERF_COLOR_RED, " FAILED!\n");
		break;
	}

	return 0;
}

static int finish_test(struct child_test *child_test, int width)
{
	struct test_suite *t = child_test->test;
	int i = child_test->test_num;
	int subi = child_test->subtest;
<<<<<<< HEAD
	int out = child_test->process.out;
	int err = child_test->process.err;
	bool out_done = out <= 0;
	bool err_done = err <= 0;
	struct strbuf out_output = STRBUF_INIT;
=======
	int err = child_test->process.err;
	bool err_done = err <= 0;
>>>>>>> 0c383648
	struct strbuf err_output = STRBUF_INIT;
	int ret;

	/*
	 * For test suites with subtests, display the suite name ahead of the
	 * sub test names.
	 */
	if (has_subtests(t) && subi == 0)
		pr_info("%3d: %-*s:\n", i + 1, width, test_description(t, -1));
<<<<<<< HEAD

	/*
	 * Busy loop reading from the child's stdout and stderr that are set to
	 * be non-blocking until EOF.
	 */
	if (!out_done)
		fcntl(out, F_SETFL, O_NONBLOCK);
	if (!err_done)
		fcntl(err, F_SETFL, O_NONBLOCK);
	if (verbose > 1) {
		if (has_subtests(t))
			pr_info("%3d.%1d: %s:\n", i + 1, subi + 1, test_description(t, subi));
		else
			pr_info("%3d: %s:\n", i + 1, test_description(t, -1));
	}
	while (!out_done || !err_done) {
		struct pollfd pfds[2] = {
			{ .fd = out,
			  .events = POLLIN | POLLERR | POLLHUP | POLLNVAL,
			},
			{ .fd = err,
			  .events = POLLIN | POLLERR | POLLHUP | POLLNVAL,
			},
		};
		char buf[512];
		ssize_t len;

		/* Poll to avoid excessive spinning, timeout set for 1000ms. */
		poll(pfds, ARRAY_SIZE(pfds), /*timeout=*/1000);
		if (!out_done && pfds[0].revents) {
			errno = 0;
			len = read(out, buf, sizeof(buf) - 1);

			if (len <= 0) {
				out_done = errno != EAGAIN;
			} else {
				buf[len] = '\0';
				if (verbose > 1)
					fprintf(stdout, "%s", buf);
				else
					strbuf_addstr(&out_output, buf);
			}
		}
		if (!err_done && pfds[1].revents) {
=======

	/*
	 * Busy loop reading from the child's stdout/stderr that are set to be
	 * non-blocking until EOF.
	 */
	if (!err_done)
		fcntl(err, F_SETFL, O_NONBLOCK);
	if (verbose > 1) {
		if (has_subtests(t))
			pr_info("%3d.%1d: %s:\n", i + 1, subi + 1, test_description(t, subi));
		else
			pr_info("%3d: %s:\n", i + 1, test_description(t, -1));
	}
	while (!err_done) {
		struct pollfd pfds[1] = {
			{ .fd = err,
			  .events = POLLIN | POLLERR | POLLHUP | POLLNVAL,
			},
		};
		char buf[512];
		ssize_t len;

		/* Poll to avoid excessive spinning, timeout set for 100ms. */
		poll(pfds, ARRAY_SIZE(pfds), /*timeout=*/100);
		if (!err_done && pfds[0].revents) {
>>>>>>> 0c383648
			errno = 0;
			len = read(err, buf, sizeof(buf) - 1);

			if (len <= 0) {
				err_done = errno != EAGAIN;
			} else {
				buf[len] = '\0';
				if (verbose > 1)
					fprintf(stdout, "%s", buf);
				else
					strbuf_addstr(&err_output, buf);
			}
		}
	}
	/* Clean up child process. */
	ret = finish_command(&child_test->process);
	if (verbose == 1 && ret == TEST_FAIL) {
		/* Add header for test that was skipped above. */
		if (has_subtests(t))
			pr_info("%3d.%1d: %s:\n", i + 1, subi + 1, test_description(t, subi));
		else
			pr_info("%3d: %s:\n", i + 1, test_description(t, -1));
<<<<<<< HEAD
		fprintf(stdout, "%s", out_output.buf);
		fprintf(stderr, "%s", err_output.buf);
	}
	strbuf_release(&out_output);
	strbuf_release(&err_output);
	print_test_result(t, i, subi, ret, width);
	if (out > 0)
		close(out);
=======
		fprintf(stderr, "%s", err_output.buf);
	}
	strbuf_release(&err_output);
	print_test_result(t, i, subi, ret, width);
>>>>>>> 0c383648
	if (err > 0)
		close(err);
	return 0;
}

static int start_test(struct test_suite *test, int i, int subi, struct child_test **child,
		      int width)
{
	int err;

	*child = NULL;
	if (dont_fork) {
		pr_debug("--- start ---\n");
		err = test_function(test, subi)(test, subi);
		pr_debug("---- end ----\n");
		print_test_result(test, i, subi, err, width);
		return 0;
	}

	*child = zalloc(sizeof(**child));
	if (!*child)
		return -ENOMEM;

	(*child)->test = test;
	(*child)->test_num = i;
	(*child)->subtest = subi;
	(*child)->process.pid = -1;
	(*child)->process.no_stdin = 1;
	if (verbose <= 0) {
		(*child)->process.no_stdout = 1;
		(*child)->process.no_stderr = 1;
	} else {
<<<<<<< HEAD
=======
		(*child)->process.stdout_to_stderr = 1;
>>>>>>> 0c383648
		(*child)->process.out = -1;
		(*child)->process.err = -1;
	}
	(*child)->process.no_exec_cmd = run_test_child;
	err = start_command(&(*child)->process);
<<<<<<< HEAD
	if (err || parallel)
=======
	if (err || !sequential)
>>>>>>> 0c383648
		return  err;
	return finish_test(*child, width);
}

#define for_each_test(j, k, t)					\
	for (j = 0, k = 0; j < ARRAY_SIZE(tests); j++, k = 0)	\
		while ((t = tests[j][k++]) != NULL)

static int __cmd_test(int argc, const char *argv[], struct intlist *skiplist)
{
	struct test_suite *t;
	unsigned int j, k;
	int i = 0;
	int width = 0;
	size_t num_tests = 0;
	struct child_test **child_tests;
	int child_test_num = 0;

	for_each_test(j, k, t) {
		int len = strlen(test_description(t, -1));

		if (width < len)
			width = len;

		if (has_subtests(t)) {
			for (int subi = 0, subn = num_subtests(t); subi < subn; subi++) {
				len = strlen(test_description(t, subi));
				if (width < len)
					width = len;
				num_tests++;
			}
		} else {
			num_tests++;
		}
	}
	child_tests = calloc(num_tests, sizeof(*child_tests));
	if (!child_tests)
		return -ENOMEM;

	for_each_test(j, k, t) {
		int curr = i++;

		if (!perf_test__matches(test_description(t, -1), curr, argc, argv)) {
			bool skip = true;

			for (int subi = 0, subn = num_subtests(t); subi < subn; subi++) {
				if (perf_test__matches(test_description(t, subi),
							curr, argc, argv))
					skip = false;
			}

			if (skip)
				continue;
		}

		if (intlist__find(skiplist, i)) {
			pr_info("%3d: %-*s:", curr + 1, width, test_description(t, -1));
			color_fprintf(stderr, PERF_COLOR_YELLOW, " Skip (user override)\n");
			continue;
		}

		if (!has_subtests(t)) {
			int err = start_test(t, curr, -1, &child_tests[child_test_num++], width);

			if (err) {
<<<<<<< HEAD
				/* TODO: if parallel waitpid the already forked children. */
=======
				/* TODO: if !sequential waitpid the already forked children. */
>>>>>>> 0c383648
				free(child_tests);
				return err;
			}
		} else {
			for (int subi = 0, subn = num_subtests(t); subi < subn; subi++) {
				int err;

				if (!perf_test__matches(test_description(t, subi),
							curr, argc, argv))
					continue;

				err = start_test(t, curr, subi, &child_tests[child_test_num++],
						 width);
				if (err)
					return err;
			}
		}
	}
	for (i = 0; i < child_test_num; i++) {
<<<<<<< HEAD
		if (parallel) {
=======
		if (!sequential) {
>>>>>>> 0c383648
			int ret  = finish_test(child_tests[i], width);

			if (ret)
				return ret;
		}
		free(child_tests[i]);
	}
	free(child_tests);
	return 0;
}

static int perf_test__list(int argc, const char **argv)
{
	unsigned int j, k;
	struct test_suite *t;
	int i = 0;

	for_each_test(j, k, t) {
		int curr = i++;

		if (!perf_test__matches(test_description(t, -1), curr, argc, argv))
			continue;

		pr_info("%3d: %s\n", i, test_description(t, -1));

		if (has_subtests(t)) {
			int subn = num_subtests(t);
			int subi;

			for (subi = 0; subi < subn; subi++)
				pr_info("%3d:%1d: %s\n", i, subi + 1,
					test_description(t, subi));
		}
	}
	return 0;
}

static int run_workload(const char *work, int argc, const char **argv)
{
	unsigned int i = 0;
	struct test_workload *twl;

	for (i = 0; i < ARRAY_SIZE(workloads); i++) {
		twl = workloads[i];
		if (!strcmp(twl->name, work))
			return twl->func(argc, argv);
	}

	pr_info("No workload found: %s\n", work);
	return -1;
}

static int perf_test__config(const char *var, const char *value,
			     void *data __maybe_unused)
{
	if (!strcmp(var, "annotate.objdump"))
		test_objdump_path = value;

	return 0;
}

int cmd_test(int argc, const char **argv)
{
	const char *test_usage[] = {
	"perf test [<options>] [{list <test-name-fragment>|[<test-name-fragments>|<test-numbers>]}]",
	NULL,
	};
	const char *skip = NULL;
	const char *workload = NULL;
	const struct option test_options[] = {
	OPT_STRING('s', "skip", &skip, "tests", "tests to skip"),
	OPT_INCR('v', "verbose", &verbose,
		    "be more verbose (show symbol address, etc)"),
	OPT_BOOLEAN('F', "dont-fork", &dont_fork,
		    "Do not fork for testcase"),
<<<<<<< HEAD
	OPT_BOOLEAN('p', "parallel", &parallel,
		    "Run the tests altogether in parallel"),
=======
	OPT_BOOLEAN('p', "parallel", &parallel, "Run the tests in parallel"),
	OPT_BOOLEAN('S', "sequential", &sequential,
		    "Run the tests one after another rather than in parallel"),
>>>>>>> 0c383648
	OPT_STRING('w', "workload", &workload, "work", "workload to run for testing"),
	OPT_STRING(0, "dso", &dso_to_test, "dso", "dso to test"),
	OPT_STRING(0, "objdump", &test_objdump_path, "path",
		   "objdump binary to use for disassembly and annotations"),
	OPT_END()
	};
	const char * const test_subcommands[] = { "list", NULL };
	struct intlist *skiplist = NULL;
        int ret = hists__init();

        if (ret < 0)
                return ret;

	perf_config(perf_test__config, NULL);

	/* Unbuffered output */
	setvbuf(stdout, NULL, _IONBF, 0);

	tests[2] = create_script_test_suites();
	argc = parse_options_subcommand(argc, argv, test_options, test_subcommands, test_usage, 0);
	if (argc >= 1 && !strcmp(argv[0], "list"))
		return perf_test__list(argc - 1, argv + 1);

	if (workload)
		return run_workload(workload, argc, argv);

	if (dont_fork)
		sequential = true;
	else if (parallel)
		sequential = false;

	symbol_conf.priv_size = sizeof(int);
	symbol_conf.try_vmlinux_path = true;

	if (symbol__init(NULL) < 0)
		return -1;

	if (skip != NULL)
		skiplist = intlist__new(skip);
	/*
	 * Tests that create BPF maps, for instance, need more than the 64K
	 * default:
	 */
	rlimit__bump_memlock();

	return __cmd_test(argc, argv, skiplist);
}<|MERGE_RESOLUTION|>--- conflicted
+++ resolved
@@ -39,14 +39,10 @@
  * making them easier to debug.
  */
 static bool dont_fork;
-<<<<<<< HEAD
-/* Fork the tests in parallel and then wait for their completion. */
-=======
 /* Don't fork the tests in parallel and wait for their completion. */
 static bool sequential = true;
 /* Do it in parallel, lacks infrastructure to avoid running tests that clash for resources,
  * So leave it as the developers choice to enable while working on the needed infra */
->>>>>>> 0c383648
 static bool parallel;
 const char *dso_to_test;
 const char *test_objdump_path = "objdump";
@@ -249,19 +245,11 @@
 {
 	if (has_subtests(t)) {
 		int subw = width > 2 ? width - 2 : width;
-<<<<<<< HEAD
 
 		pr_info("%3d.%1d: %-*s:", i + 1, subtest + 1, subw, test_description(t, subtest));
 	} else
 		pr_info("%3d: %-*s:", i + 1, width, test_description(t, subtest));
 
-=======
-
-		pr_info("%3d.%1d: %-*s:", i + 1, subtest + 1, subw, test_description(t, subtest));
-	} else
-		pr_info("%3d: %-*s:", i + 1, width, test_description(t, subtest));
-
->>>>>>> 0c383648
 	switch (result) {
 	case TEST_OK:
 		pr_info(" Ok\n");
@@ -289,16 +277,8 @@
 	struct test_suite *t = child_test->test;
 	int i = child_test->test_num;
 	int subi = child_test->subtest;
-<<<<<<< HEAD
-	int out = child_test->process.out;
-	int err = child_test->process.err;
-	bool out_done = out <= 0;
-	bool err_done = err <= 0;
-	struct strbuf out_output = STRBUF_INIT;
-=======
 	int err = child_test->process.err;
 	bool err_done = err <= 0;
->>>>>>> 0c383648
 	struct strbuf err_output = STRBUF_INIT;
 	int ret;
 
@@ -308,52 +288,6 @@
 	 */
 	if (has_subtests(t) && subi == 0)
 		pr_info("%3d: %-*s:\n", i + 1, width, test_description(t, -1));
-<<<<<<< HEAD
-
-	/*
-	 * Busy loop reading from the child's stdout and stderr that are set to
-	 * be non-blocking until EOF.
-	 */
-	if (!out_done)
-		fcntl(out, F_SETFL, O_NONBLOCK);
-	if (!err_done)
-		fcntl(err, F_SETFL, O_NONBLOCK);
-	if (verbose > 1) {
-		if (has_subtests(t))
-			pr_info("%3d.%1d: %s:\n", i + 1, subi + 1, test_description(t, subi));
-		else
-			pr_info("%3d: %s:\n", i + 1, test_description(t, -1));
-	}
-	while (!out_done || !err_done) {
-		struct pollfd pfds[2] = {
-			{ .fd = out,
-			  .events = POLLIN | POLLERR | POLLHUP | POLLNVAL,
-			},
-			{ .fd = err,
-			  .events = POLLIN | POLLERR | POLLHUP | POLLNVAL,
-			},
-		};
-		char buf[512];
-		ssize_t len;
-
-		/* Poll to avoid excessive spinning, timeout set for 1000ms. */
-		poll(pfds, ARRAY_SIZE(pfds), /*timeout=*/1000);
-		if (!out_done && pfds[0].revents) {
-			errno = 0;
-			len = read(out, buf, sizeof(buf) - 1);
-
-			if (len <= 0) {
-				out_done = errno != EAGAIN;
-			} else {
-				buf[len] = '\0';
-				if (verbose > 1)
-					fprintf(stdout, "%s", buf);
-				else
-					strbuf_addstr(&out_output, buf);
-			}
-		}
-		if (!err_done && pfds[1].revents) {
-=======
 
 	/*
 	 * Busy loop reading from the child's stdout/stderr that are set to be
@@ -379,7 +313,6 @@
 		/* Poll to avoid excessive spinning, timeout set for 100ms. */
 		poll(pfds, ARRAY_SIZE(pfds), /*timeout=*/100);
 		if (!err_done && pfds[0].revents) {
->>>>>>> 0c383648
 			errno = 0;
 			len = read(err, buf, sizeof(buf) - 1);
 
@@ -402,21 +335,10 @@
 			pr_info("%3d.%1d: %s:\n", i + 1, subi + 1, test_description(t, subi));
 		else
 			pr_info("%3d: %s:\n", i + 1, test_description(t, -1));
-<<<<<<< HEAD
-		fprintf(stdout, "%s", out_output.buf);
 		fprintf(stderr, "%s", err_output.buf);
 	}
-	strbuf_release(&out_output);
 	strbuf_release(&err_output);
 	print_test_result(t, i, subi, ret, width);
-	if (out > 0)
-		close(out);
-=======
-		fprintf(stderr, "%s", err_output.buf);
-	}
-	strbuf_release(&err_output);
-	print_test_result(t, i, subi, ret, width);
->>>>>>> 0c383648
 	if (err > 0)
 		close(err);
 	return 0;
@@ -449,20 +371,13 @@
 		(*child)->process.no_stdout = 1;
 		(*child)->process.no_stderr = 1;
 	} else {
-<<<<<<< HEAD
-=======
 		(*child)->process.stdout_to_stderr = 1;
->>>>>>> 0c383648
 		(*child)->process.out = -1;
 		(*child)->process.err = -1;
 	}
 	(*child)->process.no_exec_cmd = run_test_child;
 	err = start_command(&(*child)->process);
-<<<<<<< HEAD
-	if (err || parallel)
-=======
 	if (err || !sequential)
->>>>>>> 0c383648
 		return  err;
 	return finish_test(*child, width);
 }
@@ -528,11 +443,7 @@
 			int err = start_test(t, curr, -1, &child_tests[child_test_num++], width);
 
 			if (err) {
-<<<<<<< HEAD
-				/* TODO: if parallel waitpid the already forked children. */
-=======
 				/* TODO: if !sequential waitpid the already forked children. */
->>>>>>> 0c383648
 				free(child_tests);
 				return err;
 			}
@@ -552,11 +463,7 @@
 		}
 	}
 	for (i = 0; i < child_test_num; i++) {
-<<<<<<< HEAD
-		if (parallel) {
-=======
 		if (!sequential) {
->>>>>>> 0c383648
 			int ret  = finish_test(child_tests[i], width);
 
 			if (ret)
@@ -632,14 +539,9 @@
 		    "be more verbose (show symbol address, etc)"),
 	OPT_BOOLEAN('F', "dont-fork", &dont_fork,
 		    "Do not fork for testcase"),
-<<<<<<< HEAD
-	OPT_BOOLEAN('p', "parallel", &parallel,
-		    "Run the tests altogether in parallel"),
-=======
 	OPT_BOOLEAN('p', "parallel", &parallel, "Run the tests in parallel"),
 	OPT_BOOLEAN('S', "sequential", &sequential,
 		    "Run the tests one after another rather than in parallel"),
->>>>>>> 0c383648
 	OPT_STRING('w', "workload", &workload, "work", "workload to run for testing"),
 	OPT_STRING(0, "dso", &dso_to_test, "dso", "dso to test"),
 	OPT_STRING(0, "objdump", &test_objdump_path, "path",
