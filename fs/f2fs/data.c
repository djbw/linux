/*
 * fs/f2fs/data.c
 *
 * Copyright (c) 2012 Samsung Electronics Co., Ltd.
 *             http://www.samsung.com/
 *
 * This program is free software; you can redistribute it and/or modify
 * it under the terms of the GNU General Public License version 2 as
 * published by the Free Software Foundation.
 */
#include <linux/fs.h>
#include <linux/f2fs_fs.h>
#include <linux/buffer_head.h>
#include <linux/mpage.h>
#include <linux/aio.h>
#include <linux/writeback.h>
#include <linux/backing-dev.h>
#include <linux/blkdev.h>
#include <linux/bio.h>
#include <linux/prefetch.h>

#include "f2fs.h"
#include "node.h"
#include "segment.h"
#include <trace/events/f2fs.h>

static void f2fs_read_end_io(struct bio *bio, int err)
{
	const int uptodate = test_bit(BIO_UPTODATE, &bio->bi_flags);
	struct bio_vec *bvec = bio->bi_io_vec + bio->bi_vcnt - 1;

	do {
		struct page *page = bvec->bv_page;

		if (--bvec >= bio->bi_io_vec)
			prefetchw(&bvec->bv_page->flags);

		if (unlikely(!uptodate)) {
			ClearPageUptodate(page);
			SetPageError(page);
		} else {
			SetPageUptodate(page);
		}
		unlock_page(page);
	} while (bvec >= bio->bi_io_vec);

	bio_put(bio);
}

static void f2fs_write_end_io(struct bio *bio, int err)
{
	const int uptodate = test_bit(BIO_UPTODATE, &bio->bi_flags);
	struct bio_vec *bvec = bio->bi_io_vec + bio->bi_vcnt - 1;
	struct f2fs_sb_info *sbi = F2FS_SB(bvec->bv_page->mapping->host->i_sb);

	do {
		struct page *page = bvec->bv_page;

		if (--bvec >= bio->bi_io_vec)
			prefetchw(&bvec->bv_page->flags);

		if (unlikely(!uptodate)) {
			SetPageError(page);
			set_bit(AS_EIO, &page->mapping->flags);
			set_ckpt_flags(sbi->ckpt, CP_ERROR_FLAG);
			sbi->sb->s_flags |= MS_RDONLY;
		}
		end_page_writeback(page);
		dec_page_count(sbi, F2FS_WRITEBACK);
	} while (bvec >= bio->bi_io_vec);

	if (bio->bi_private)
		complete(bio->bi_private);

	if (!get_pages(sbi, F2FS_WRITEBACK) &&
			!list_empty(&sbi->cp_wait.task_list))
		wake_up(&sbi->cp_wait);

	bio_put(bio);
}

/*
 * Low-level block read/write IO operations.
 */
static struct bio *__bio_alloc(struct f2fs_sb_info *sbi, block_t blk_addr,
				int npages, bool is_read)
{
	struct bio *bio;

	/* No failure on bio allocation */
	bio = bio_alloc(GFP_NOIO, npages);

	bio->bi_bdev = sbi->sb->s_bdev;
	bio->bi_sector = SECTOR_FROM_BLOCK(sbi, blk_addr);
	bio->bi_end_io = is_read ? f2fs_read_end_io : f2fs_write_end_io;

	return bio;
}

static void __submit_merged_bio(struct f2fs_bio_info *io)
{
	struct f2fs_io_info *fio = &io->fio;
	int rw;

	if (!io->bio)
		return;

	rw = fio->rw;

	if (is_read_io(rw)) {
		trace_f2fs_submit_read_bio(io->sbi->sb, rw,
						fio->type, io->bio);
		submit_bio(rw, io->bio);
	} else {
		trace_f2fs_submit_write_bio(io->sbi->sb, rw,
						fio->type, io->bio);
		/*
		 * META_FLUSH is only from the checkpoint procedure, and we
		 * should wait this metadata bio for FS consistency.
		 */
		if (fio->type == META_FLUSH) {
			DECLARE_COMPLETION_ONSTACK(wait);
			io->bio->bi_private = &wait;
			submit_bio(rw, io->bio);
			wait_for_completion(&wait);
		} else {
			submit_bio(rw, io->bio);
		}
	}

	io->bio = NULL;
}

void f2fs_submit_merged_bio(struct f2fs_sb_info *sbi,
				enum page_type type, int rw)
{
	enum page_type btype = PAGE_TYPE_OF_BIO(type);
	struct f2fs_bio_info *io;

	io = is_read_io(rw) ? &sbi->read_io : &sbi->write_io[btype];

	mutex_lock(&io->io_mutex);

	/* change META to META_FLUSH in the checkpoint procedure */
	if (type >= META_FLUSH) {
		io->fio.type = META_FLUSH;
		io->fio.rw = WRITE_FLUSH_FUA | REQ_META | REQ_PRIO;
	}
	__submit_merged_bio(io);
	mutex_unlock(&io->io_mutex);
}

/*
 * Fill the locked page with data located in the block address.
 * Return unlocked page.
 */
int f2fs_submit_page_bio(struct f2fs_sb_info *sbi, struct page *page,
					block_t blk_addr, int rw)
{
	struct bio *bio;

	trace_f2fs_submit_page_bio(page, blk_addr, rw);

	/* Allocate a new bio */
	bio = __bio_alloc(sbi, blk_addr, 1, is_read_io(rw));

	if (bio_add_page(bio, page, PAGE_CACHE_SIZE, 0) < PAGE_CACHE_SIZE) {
		bio_put(bio);
		f2fs_put_page(page, 1);
		return -EFAULT;
	}

	submit_bio(rw, bio);
	return 0;
}

void f2fs_submit_page_mbio(struct f2fs_sb_info *sbi, struct page *page,
			block_t blk_addr, struct f2fs_io_info *fio)
{
	enum page_type btype = PAGE_TYPE_OF_BIO(fio->type);
	struct f2fs_bio_info *io;
	bool is_read = is_read_io(fio->rw);

	io = is_read ? &sbi->read_io : &sbi->write_io[btype];

	verify_block_addr(sbi, blk_addr);

	mutex_lock(&io->io_mutex);

	if (!is_read)
		inc_page_count(sbi, F2FS_WRITEBACK);

	if (io->bio && (io->last_block_in_bio != blk_addr - 1 ||
						io->fio.rw != fio->rw))
		__submit_merged_bio(io);
alloc_new:
	if (io->bio == NULL) {
		int bio_blocks = MAX_BIO_BLOCKS(max_hw_blocks(sbi));

		io->bio = __bio_alloc(sbi, blk_addr, bio_blocks, is_read);
		io->fio = *fio;
	}

	if (bio_add_page(io->bio, page, PAGE_CACHE_SIZE, 0) <
							PAGE_CACHE_SIZE) {
		__submit_merged_bio(io);
		goto alloc_new;
	}

	io->last_block_in_bio = blk_addr;

	mutex_unlock(&io->io_mutex);
	trace_f2fs_submit_page_mbio(page, fio->rw, fio->type, blk_addr);
}

/*
 * Lock ordering for the change of data block address:
 * ->data_page
 *  ->node_page
 *    update block addresses in the node page
 */
static void __set_data_blkaddr(struct dnode_of_data *dn, block_t new_addr)
{
	struct f2fs_node *rn;
	__le32 *addr_array;
	struct page *node_page = dn->node_page;
	unsigned int ofs_in_node = dn->ofs_in_node;

	f2fs_wait_on_page_writeback(node_page, NODE);

	rn = F2FS_NODE(node_page);

	/* Get physical address of data block */
	addr_array = blkaddr_in_node(rn);
	addr_array[ofs_in_node] = cpu_to_le32(new_addr);
	set_page_dirty(node_page);
}

int reserve_new_block(struct dnode_of_data *dn)
{
	struct f2fs_sb_info *sbi = F2FS_SB(dn->inode->i_sb);

	if (unlikely(is_inode_flag_set(F2FS_I(dn->inode), FI_NO_ALLOC)))
		return -EPERM;
	if (unlikely(!inc_valid_block_count(sbi, dn->inode, 1)))
		return -ENOSPC;

	trace_f2fs_reserve_new_block(dn->inode, dn->nid, dn->ofs_in_node);

	__set_data_blkaddr(dn, NEW_ADDR);
	dn->data_blkaddr = NEW_ADDR;
	mark_inode_dirty(dn->inode);
	sync_inode_page(dn);
	return 0;
}

int f2fs_reserve_block(struct dnode_of_data *dn, pgoff_t index)
{
	bool need_put = dn->inode_page ? false : true;
	int err;

	/* if inode_page exists, index should be zero */
	f2fs_bug_on(!need_put && index);

	err = get_dnode_of_data(dn, index, ALLOC_NODE);
	if (err)
		return err;

	if (dn->data_blkaddr == NULL_ADDR)
		err = reserve_new_block(dn);
	if (err || need_put)
		f2fs_put_dnode(dn);
	return err;
}

static int check_extent_cache(struct inode *inode, pgoff_t pgofs,
					struct buffer_head *bh_result)
{
	struct f2fs_inode_info *fi = F2FS_I(inode);
	pgoff_t start_fofs, end_fofs;
	block_t start_blkaddr;

	if (is_inode_flag_set(fi, FI_NO_EXTENT))
		return 0;

	read_lock(&fi->ext.ext_lock);
	if (fi->ext.len == 0) {
		read_unlock(&fi->ext.ext_lock);
		return 0;
	}

	stat_inc_total_hit(inode->i_sb);

	start_fofs = fi->ext.fofs;
	end_fofs = fi->ext.fofs + fi->ext.len - 1;
	start_blkaddr = fi->ext.blk_addr;

	if (pgofs >= start_fofs && pgofs <= end_fofs) {
		unsigned int blkbits = inode->i_sb->s_blocksize_bits;
		size_t count;

		clear_buffer_new(bh_result);
		map_bh(bh_result, inode->i_sb,
				start_blkaddr + pgofs - start_fofs);
		count = end_fofs - pgofs + 1;
		if (count < (UINT_MAX >> blkbits))
			bh_result->b_size = (count << blkbits);
		else
			bh_result->b_size = UINT_MAX;

		stat_inc_read_hit(inode->i_sb);
		read_unlock(&fi->ext.ext_lock);
		return 1;
	}
	read_unlock(&fi->ext.ext_lock);
	return 0;
}

void update_extent_cache(block_t blk_addr, struct dnode_of_data *dn)
{
	struct f2fs_inode_info *fi = F2FS_I(dn->inode);
	pgoff_t fofs, start_fofs, end_fofs;
	block_t start_blkaddr, end_blkaddr;
	int need_update = true;

	f2fs_bug_on(blk_addr == NEW_ADDR);
	fofs = start_bidx_of_node(ofs_of_node(dn->node_page), fi) +
							dn->ofs_in_node;

	/* Update the page address in the parent node */
	__set_data_blkaddr(dn, blk_addr);

	if (is_inode_flag_set(fi, FI_NO_EXTENT))
		return;

	write_lock(&fi->ext.ext_lock);

	start_fofs = fi->ext.fofs;
	end_fofs = fi->ext.fofs + fi->ext.len - 1;
	start_blkaddr = fi->ext.blk_addr;
	end_blkaddr = fi->ext.blk_addr + fi->ext.len - 1;

	/* Drop and initialize the matched extent */
	if (fi->ext.len == 1 && fofs == start_fofs)
		fi->ext.len = 0;

	/* Initial extent */
	if (fi->ext.len == 0) {
		if (blk_addr != NULL_ADDR) {
			fi->ext.fofs = fofs;
			fi->ext.blk_addr = blk_addr;
			fi->ext.len = 1;
		}
		goto end_update;
	}

	/* Front merge */
	if (fofs == start_fofs - 1 && blk_addr == start_blkaddr - 1) {
		fi->ext.fofs--;
		fi->ext.blk_addr--;
		fi->ext.len++;
		goto end_update;
	}

	/* Back merge */
	if (fofs == end_fofs + 1 && blk_addr == end_blkaddr + 1) {
		fi->ext.len++;
		goto end_update;
	}

	/* Split the existing extent */
	if (fi->ext.len > 1 &&
		fofs >= start_fofs && fofs <= end_fofs) {
		if ((end_fofs - fofs) < (fi->ext.len >> 1)) {
			fi->ext.len = fofs - start_fofs;
		} else {
			fi->ext.fofs = fofs + 1;
			fi->ext.blk_addr = start_blkaddr +
					fofs - start_fofs + 1;
			fi->ext.len -= fofs - start_fofs + 1;
		}
	} else {
		need_update = false;
	}

	/* Finally, if the extent is very fragmented, let's drop the cache. */
	if (fi->ext.len < F2FS_MIN_EXTENT_LEN) {
		fi->ext.len = 0;
		set_inode_flag(fi, FI_NO_EXTENT);
		need_update = true;
	}
end_update:
	write_unlock(&fi->ext.ext_lock);
	if (need_update)
		sync_inode_page(dn);
	return;
}

struct page *find_data_page(struct inode *inode, pgoff_t index, bool sync)
{
	struct f2fs_sb_info *sbi = F2FS_SB(inode->i_sb);
	struct address_space *mapping = inode->i_mapping;
	struct dnode_of_data dn;
	struct page *page;
	int err;

	page = find_get_page(mapping, index);
	if (page && PageUptodate(page))
		return page;
	f2fs_put_page(page, 0);

	set_new_dnode(&dn, inode, NULL, NULL, 0);
	err = get_dnode_of_data(&dn, index, LOOKUP_NODE);
	if (err)
		return ERR_PTR(err);
	f2fs_put_dnode(&dn);

	if (dn.data_blkaddr == NULL_ADDR)
		return ERR_PTR(-ENOENT);

	/* By fallocate(), there is no cached page, but with NEW_ADDR */
	if (unlikely(dn.data_blkaddr == NEW_ADDR))
		return ERR_PTR(-EINVAL);

	page = grab_cache_page_write_begin(mapping, index, AOP_FLAG_NOFS);
	if (!page)
		return ERR_PTR(-ENOMEM);

	if (PageUptodate(page)) {
		unlock_page(page);
		return page;
	}

	err = f2fs_submit_page_bio(sbi, page, dn.data_blkaddr,
					sync ? READ_SYNC : READA);
	if (err)
		return ERR_PTR(err);

	if (sync) {
		wait_on_page_locked(page);
		if (unlikely(!PageUptodate(page))) {
			f2fs_put_page(page, 0);
			return ERR_PTR(-EIO);
		}
	}
	return page;
}

/*
 * If it tries to access a hole, return an error.
 * Because, the callers, functions in dir.c and GC, should be able to know
 * whether this page exists or not.
 */
struct page *get_lock_data_page(struct inode *inode, pgoff_t index)
{
	struct f2fs_sb_info *sbi = F2FS_SB(inode->i_sb);
	struct address_space *mapping = inode->i_mapping;
	struct dnode_of_data dn;
	struct page *page;
	int err;

repeat:
	page = grab_cache_page_write_begin(mapping, index, AOP_FLAG_NOFS);
	if (!page)
		return ERR_PTR(-ENOMEM);

	set_new_dnode(&dn, inode, NULL, NULL, 0);
	err = get_dnode_of_data(&dn, index, LOOKUP_NODE);
	if (err) {
		f2fs_put_page(page, 1);
		return ERR_PTR(err);
	}
	f2fs_put_dnode(&dn);

	if (unlikely(dn.data_blkaddr == NULL_ADDR)) {
		f2fs_put_page(page, 1);
		return ERR_PTR(-ENOENT);
	}

	if (PageUptodate(page))
		return page;

	/*
	 * A new dentry page is allocated but not able to be written, since its
	 * new inode page couldn't be allocated due to -ENOSPC.
	 * In such the case, its blkaddr can be remained as NEW_ADDR.
	 * see, f2fs_add_link -> get_new_data_page -> init_inode_metadata.
	 */
	if (dn.data_blkaddr == NEW_ADDR) {
		zero_user_segment(page, 0, PAGE_CACHE_SIZE);
		SetPageUptodate(page);
		return page;
	}

	err = f2fs_submit_page_bio(sbi, page, dn.data_blkaddr, READ_SYNC);
	if (err)
		return ERR_PTR(err);

	lock_page(page);
	if (unlikely(!PageUptodate(page))) {
		f2fs_put_page(page, 1);
		return ERR_PTR(-EIO);
	}
	if (unlikely(page->mapping != mapping)) {
		f2fs_put_page(page, 1);
		goto repeat;
	}
	return page;
}

/*
 * Caller ensures that this data page is never allocated.
 * A new zero-filled data page is allocated in the page cache.
 *
 * Also, caller should grab and release a rwsem by calling f2fs_lock_op() and
 * f2fs_unlock_op().
 * Note that, ipage is set only by make_empty_dir.
 */
struct page *get_new_data_page(struct inode *inode,
		struct page *ipage, pgoff_t index, bool new_i_size)
{
	struct f2fs_sb_info *sbi = F2FS_SB(inode->i_sb);
	struct address_space *mapping = inode->i_mapping;
	struct page *page;
	struct dnode_of_data dn;
	int err;

	set_new_dnode(&dn, inode, ipage, NULL, 0);
	err = f2fs_reserve_block(&dn, index);
	if (err)
		return ERR_PTR(err);
repeat:
	page = grab_cache_page(mapping, index);
	if (!page) {
		err = -ENOMEM;
		goto put_err;
	}

	if (PageUptodate(page))
		return page;

	if (dn.data_blkaddr == NEW_ADDR) {
		zero_user_segment(page, 0, PAGE_CACHE_SIZE);
		SetPageUptodate(page);
	} else {
		err = f2fs_submit_page_bio(sbi, page, dn.data_blkaddr,
								READ_SYNC);
		if (err)
			goto put_err;

		lock_page(page);
		if (unlikely(!PageUptodate(page))) {
			f2fs_put_page(page, 1);
			err = -EIO;
			goto put_err;
		}
		if (unlikely(page->mapping != mapping)) {
			f2fs_put_page(page, 1);
			goto repeat;
		}
	}

	if (new_i_size &&
		i_size_read(inode) < ((index + 1) << PAGE_CACHE_SHIFT)) {
		i_size_write(inode, ((index + 1) << PAGE_CACHE_SHIFT));
		/* Only the directory inode sets new_i_size */
		set_inode_flag(F2FS_I(inode), FI_UPDATE_DIR);
	}
	return page;
<<<<<<< HEAD

put_err:
	f2fs_put_dnode(&dn);
	return ERR_PTR(err);
=======
}

static void read_end_io(struct bio *bio, int err)
{
	struct bio_vec *bvec;
	int i;

	bio_for_each_segment_all(bvec, bio, i) {
		struct page *page = bvec->bv_page;

		if (!err) {
			SetPageUptodate(page);
		} else {
			ClearPageUptodate(page);
			SetPageError(page);
		}
		unlock_page(page);
	}
	bio_put(bio);
>>>>>>> 675675ad
}

static int __allocate_data_block(struct dnode_of_data *dn)
{
	struct f2fs_sb_info *sbi = F2FS_SB(dn->inode->i_sb);
	struct f2fs_summary sum;
	block_t new_blkaddr;
	struct node_info ni;
	int type;

	if (unlikely(is_inode_flag_set(F2FS_I(dn->inode), FI_NO_ALLOC)))
		return -EPERM;
	if (unlikely(!inc_valid_block_count(sbi, dn->inode, 1)))
		return -ENOSPC;

	__set_data_blkaddr(dn, NEW_ADDR);
	dn->data_blkaddr = NEW_ADDR;

	get_node_info(sbi, dn->nid, &ni);
	set_summary(&sum, dn->nid, dn->ofs_in_node, ni.version);

<<<<<<< HEAD
	type = CURSEG_WARM_DATA;
=======
	/* Initialize the bio */
	bio->bi_iter.bi_sector = SECTOR_FROM_BLOCK(sbi, blk_addr);
	bio->bi_end_io = read_end_io;
>>>>>>> 675675ad

	allocate_data_block(sbi, NULL, NULL_ADDR, &new_blkaddr, &sum, type);

	/* direct IO doesn't use extent cache to maximize the performance */
	set_inode_flag(F2FS_I(dn->inode), FI_NO_EXTENT);
	update_extent_cache(new_blkaddr, dn);
	clear_inode_flag(F2FS_I(dn->inode), FI_NO_EXTENT);

	dn->data_blkaddr = new_blkaddr;
	return 0;
}

/*
 * get_data_block() now supported readahead/bmap/rw direct_IO with mapped bh.
 * If original data blocks are allocated, then give them to blockdev.
 * Otherwise,
 *     a. preallocate requested block addresses
 *     b. do not use extent cache for better performance
 *     c. give the block addresses to blockdev
 */
static int get_data_block(struct inode *inode, sector_t iblock,
			struct buffer_head *bh_result, int create)
{
	struct f2fs_sb_info *sbi = F2FS_SB(inode->i_sb);
	unsigned int blkbits = inode->i_sb->s_blocksize_bits;
	unsigned maxblocks = bh_result->b_size >> blkbits;
	struct dnode_of_data dn;
	int mode = create ? ALLOC_NODE : LOOKUP_NODE_RA;
	pgoff_t pgofs, end_offset;
	int err = 0, ofs = 1;
	bool allocated = false;

	/* Get the page offset from the block offset(iblock) */
	pgofs =	(pgoff_t)(iblock >> (PAGE_CACHE_SHIFT - blkbits));

	if (check_extent_cache(inode, pgofs, bh_result))
		goto out;

	if (create)
		f2fs_lock_op(sbi);

	/* When reading holes, we need its node page */
	set_new_dnode(&dn, inode, NULL, NULL, 0);
	err = get_dnode_of_data(&dn, pgofs, mode);
	if (err) {
		if (err == -ENOENT)
			err = 0;
		goto unlock_out;
	}
	if (dn.data_blkaddr == NEW_ADDR)
		goto put_out;

	if (dn.data_blkaddr != NULL_ADDR) {
		map_bh(bh_result, inode->i_sb, dn.data_blkaddr);
	} else if (create) {
		err = __allocate_data_block(&dn);
		if (err)
			goto put_out;
		allocated = true;
		map_bh(bh_result, inode->i_sb, dn.data_blkaddr);
	} else {
		goto put_out;
	}

	end_offset = IS_INODE(dn.node_page) ?
			ADDRS_PER_INODE(F2FS_I(inode)) : ADDRS_PER_BLOCK;
	bh_result->b_size = (((size_t)1) << blkbits);
	dn.ofs_in_node++;
	pgofs++;

get_next:
	if (dn.ofs_in_node >= end_offset) {
		if (allocated)
			sync_inode_page(&dn);
		allocated = false;
		f2fs_put_dnode(&dn);

		set_new_dnode(&dn, inode, NULL, NULL, 0);
		err = get_dnode_of_data(&dn, pgofs, mode);
		if (err) {
			if (err == -ENOENT)
				err = 0;
			goto unlock_out;
		}
		if (dn.data_blkaddr == NEW_ADDR)
			goto put_out;

		end_offset = IS_INODE(dn.node_page) ?
			ADDRS_PER_INODE(F2FS_I(inode)) : ADDRS_PER_BLOCK;
	}

	if (maxblocks > (bh_result->b_size >> blkbits)) {
		block_t blkaddr = datablock_addr(dn.node_page, dn.ofs_in_node);
		if (blkaddr == NULL_ADDR && create) {
			err = __allocate_data_block(&dn);
			if (err)
				goto sync_out;
			allocated = true;
			blkaddr = dn.data_blkaddr;
		}
		/* Give more consecutive addresses for the read ahead */
		if (blkaddr == (bh_result->b_blocknr + ofs)) {
			ofs++;
			dn.ofs_in_node++;
			pgofs++;
			bh_result->b_size += (((size_t)1) << blkbits);
			goto get_next;
		}
	}
sync_out:
	if (allocated)
		sync_inode_page(&dn);
put_out:
	f2fs_put_dnode(&dn);
unlock_out:
	if (create)
		f2fs_unlock_op(sbi);
out:
	trace_f2fs_get_data_block(inode, iblock, bh_result, err);
	return err;
}

static int f2fs_read_data_page(struct file *file, struct page *page)
{
	struct inode *inode = page->mapping->host;
	int ret;

	/* If the file has inline data, try to read it directlly */
	if (f2fs_has_inline_data(inode))
		ret = f2fs_read_inline_data(inode, page);
	else
		ret = mpage_readpage(page, get_data_block);

	return ret;
}

static int f2fs_read_data_pages(struct file *file,
			struct address_space *mapping,
			struct list_head *pages, unsigned nr_pages)
{
	struct inode *inode = file->f_mapping->host;

	/* If the file has inline data, skip readpages */
	if (f2fs_has_inline_data(inode))
		return 0;

	return mpage_readpages(mapping, pages, nr_pages, get_data_block);
}

int do_write_data_page(struct page *page, struct f2fs_io_info *fio)
{
	struct inode *inode = page->mapping->host;
	block_t old_blkaddr, new_blkaddr;
	struct dnode_of_data dn;
	int err = 0;

	set_new_dnode(&dn, inode, NULL, NULL, 0);
	err = get_dnode_of_data(&dn, page->index, LOOKUP_NODE);
	if (err)
		return err;

	old_blkaddr = dn.data_blkaddr;

	/* This page is already truncated */
	if (old_blkaddr == NULL_ADDR)
		goto out_writepage;

	set_page_writeback(page);

	/*
	 * If current allocation needs SSR,
	 * it had better in-place writes for updated data.
	 */
	if (unlikely(old_blkaddr != NEW_ADDR &&
			!is_cold_data(page) &&
			need_inplace_update(inode))) {
		rewrite_data_page(page, old_blkaddr, fio);
	} else {
		write_data_page(page, &dn, &new_blkaddr, fio);
		update_extent_cache(new_blkaddr, &dn);
	}
out_writepage:
	f2fs_put_dnode(&dn);
	return err;
}

static int f2fs_write_data_page(struct page *page,
					struct writeback_control *wbc)
{
	struct inode *inode = page->mapping->host;
	struct f2fs_sb_info *sbi = F2FS_SB(inode->i_sb);
	loff_t i_size = i_size_read(inode);
	const pgoff_t end_index = ((unsigned long long) i_size)
							>> PAGE_CACHE_SHIFT;
	unsigned offset = 0;
	bool need_balance_fs = false;
	int err = 0;
	struct f2fs_io_info fio = {
		.type = DATA,
		.rw = (wbc->sync_mode == WB_SYNC_ALL) ? WRITE_SYNC : WRITE,
	};

	if (page->index < end_index)
		goto write;

	/*
	 * If the offset is out-of-range of file size,
	 * this page does not have to be written to disk.
	 */
	offset = i_size & (PAGE_CACHE_SIZE - 1);
	if ((page->index >= end_index + 1) || !offset) {
		if (S_ISDIR(inode->i_mode)) {
			dec_page_count(sbi, F2FS_DIRTY_DENTS);
			inode_dec_dirty_dents(inode);
		}
		goto out;
	}

	zero_user_segment(page, offset, PAGE_CACHE_SIZE);
write:
	if (unlikely(sbi->por_doing)) {
		err = AOP_WRITEPAGE_ACTIVATE;
		goto redirty_out;
	}

	/* Dentry blocks are controlled by checkpoint */
	if (S_ISDIR(inode->i_mode)) {
		dec_page_count(sbi, F2FS_DIRTY_DENTS);
		inode_dec_dirty_dents(inode);
		err = do_write_data_page(page, &fio);
	} else {
		f2fs_lock_op(sbi);

		if (f2fs_has_inline_data(inode) || f2fs_may_inline(inode)) {
			err = f2fs_write_inline_data(inode, page, offset);
			f2fs_unlock_op(sbi);
			goto out;
		} else {
			err = do_write_data_page(page, &fio);
		}

		f2fs_unlock_op(sbi);
		need_balance_fs = true;
	}
	if (err == -ENOENT)
		goto out;
	else if (err)
		goto redirty_out;

	if (wbc->for_reclaim) {
		f2fs_submit_merged_bio(sbi, DATA, WRITE);
		need_balance_fs = false;
	}

	clear_cold_data(page);
out:
	unlock_page(page);
	if (need_balance_fs)
		f2fs_balance_fs(sbi);
	return 0;

redirty_out:
	wbc->pages_skipped++;
	set_page_dirty(page);
	return err;
}

#define MAX_DESIRED_PAGES_WP	4096

static int __f2fs_writepage(struct page *page, struct writeback_control *wbc,
			void *data)
{
	struct address_space *mapping = data;
	int ret = mapping->a_ops->writepage(page, wbc);
	mapping_set_error(mapping, ret);
	return ret;
}

static int f2fs_write_data_pages(struct address_space *mapping,
			    struct writeback_control *wbc)
{
	struct inode *inode = mapping->host;
	struct f2fs_sb_info *sbi = F2FS_SB(inode->i_sb);
	bool locked = false;
	int ret;
	long excess_nrtw = 0, desired_nrtw;

	/* deal with chardevs and other special file */
	if (!mapping->a_ops->writepage)
		return 0;

	if (wbc->nr_to_write < MAX_DESIRED_PAGES_WP) {
		desired_nrtw = MAX_DESIRED_PAGES_WP;
		excess_nrtw = desired_nrtw - wbc->nr_to_write;
		wbc->nr_to_write = desired_nrtw;
	}

	if (!S_ISDIR(inode->i_mode)) {
		mutex_lock(&sbi->writepages);
		locked = true;
	}
	ret = write_cache_pages(mapping, wbc, __f2fs_writepage, mapping);
	if (locked)
		mutex_unlock(&sbi->writepages);

	f2fs_submit_merged_bio(sbi, DATA, WRITE);

	remove_dirty_dir_inode(inode);

	wbc->nr_to_write -= excess_nrtw;
	return ret;
}

static int f2fs_write_begin(struct file *file, struct address_space *mapping,
		loff_t pos, unsigned len, unsigned flags,
		struct page **pagep, void **fsdata)
{
	struct inode *inode = mapping->host;
	struct f2fs_sb_info *sbi = F2FS_SB(inode->i_sb);
	struct page *page;
	pgoff_t index = ((unsigned long long) pos) >> PAGE_CACHE_SHIFT;
	struct dnode_of_data dn;
	int err = 0;

	f2fs_balance_fs(sbi);
repeat:
	err = f2fs_convert_inline_data(inode, pos + len);
	if (err)
		return err;

	page = grab_cache_page_write_begin(mapping, index, flags);
	if (!page)
		return -ENOMEM;
	*pagep = page;

	if (f2fs_has_inline_data(inode) && (pos + len) <= MAX_INLINE_DATA)
		goto inline_data;

	f2fs_lock_op(sbi);
	set_new_dnode(&dn, inode, NULL, NULL, 0);
	err = f2fs_reserve_block(&dn, index);
	f2fs_unlock_op(sbi);

	if (err) {
		f2fs_put_page(page, 1);
		return err;
	}
inline_data:
	if ((len == PAGE_CACHE_SIZE) || PageUptodate(page))
		return 0;

	if ((pos & PAGE_CACHE_MASK) >= i_size_read(inode)) {
		unsigned start = pos & (PAGE_CACHE_SIZE - 1);
		unsigned end = start + len;

		/* Reading beyond i_size is simple: memset to zero */
		zero_user_segments(page, 0, start, end, PAGE_CACHE_SIZE);
		goto out;
	}

	if (dn.data_blkaddr == NEW_ADDR) {
		zero_user_segment(page, 0, PAGE_CACHE_SIZE);
	} else {
		if (f2fs_has_inline_data(inode))
			err = f2fs_read_inline_data(inode, page);
		else
			err = f2fs_submit_page_bio(sbi, page, dn.data_blkaddr,
							READ_SYNC);
		if (err)
			return err;
		lock_page(page);
		if (unlikely(!PageUptodate(page))) {
			f2fs_put_page(page, 1);
			return -EIO;
		}
		if (unlikely(page->mapping != mapping)) {
			f2fs_put_page(page, 1);
			goto repeat;
		}
	}
out:
	SetPageUptodate(page);
	clear_cold_data(page);
	return 0;
}

static int f2fs_write_end(struct file *file,
			struct address_space *mapping,
			loff_t pos, unsigned len, unsigned copied,
			struct page *page, void *fsdata)
{
	struct inode *inode = page->mapping->host;

	SetPageUptodate(page);
	set_page_dirty(page);

	if (pos + copied > i_size_read(inode)) {
		i_size_write(inode, pos + copied);
		mark_inode_dirty(inode);
		update_inode_page(inode);
	}

	f2fs_put_page(page, 1);
	return copied;
}

static int check_direct_IO(struct inode *inode, int rw,
		const struct iovec *iov, loff_t offset, unsigned long nr_segs)
{
	unsigned blocksize_mask = inode->i_sb->s_blocksize - 1;
	int i;

	if (rw == READ)
		return 0;

	if (offset & blocksize_mask)
		return -EINVAL;

	for (i = 0; i < nr_segs; i++)
		if (iov[i].iov_len & blocksize_mask)
			return -EINVAL;
	return 0;
}

static ssize_t f2fs_direct_IO(int rw, struct kiocb *iocb,
		const struct iovec *iov, loff_t offset, unsigned long nr_segs)
{
	struct file *file = iocb->ki_filp;
	struct inode *inode = file->f_mapping->host;

	/* Let buffer I/O handle the inline data case. */
	if (f2fs_has_inline_data(inode))
		return 0;

	if (check_direct_IO(inode, rw, iov, offset, nr_segs))
		return 0;

	return blockdev_direct_IO(rw, iocb, inode, iov, offset, nr_segs,
							get_data_block);
}

static void f2fs_invalidate_data_page(struct page *page, unsigned int offset,
				      unsigned int length)
{
	struct inode *inode = page->mapping->host;
	struct f2fs_sb_info *sbi = F2FS_SB(inode->i_sb);
	if (S_ISDIR(inode->i_mode) && PageDirty(page)) {
		dec_page_count(sbi, F2FS_DIRTY_DENTS);
		inode_dec_dirty_dents(inode);
	}
	ClearPagePrivate(page);
}

static int f2fs_release_data_page(struct page *page, gfp_t wait)
{
	ClearPagePrivate(page);
	return 1;
}

static int f2fs_set_data_page_dirty(struct page *page)
{
	struct address_space *mapping = page->mapping;
	struct inode *inode = mapping->host;

	trace_f2fs_set_page_dirty(page, DATA);

	SetPageUptodate(page);
	mark_inode_dirty(inode);

	if (!PageDirty(page)) {
		__set_page_dirty_nobuffers(page);
		set_dirty_dir_page(inode, page);
		return 1;
	}
	return 0;
}

static sector_t f2fs_bmap(struct address_space *mapping, sector_t block)
{
	return generic_block_bmap(mapping, block, get_data_block);
}

const struct address_space_operations f2fs_dblock_aops = {
	.readpage	= f2fs_read_data_page,
	.readpages	= f2fs_read_data_pages,
	.writepage	= f2fs_write_data_page,
	.writepages	= f2fs_write_data_pages,
	.write_begin	= f2fs_write_begin,
	.write_end	= f2fs_write_end,
	.set_page_dirty	= f2fs_set_data_page_dirty,
	.invalidatepage	= f2fs_invalidate_data_page,
	.releasepage	= f2fs_release_data_page,
	.direct_IO	= f2fs_direct_IO,
	.bmap		= f2fs_bmap,
};<|MERGE_RESOLUTION|>--- conflicted
+++ resolved
@@ -26,40 +26,33 @@
 
 static void f2fs_read_end_io(struct bio *bio, int err)
 {
-	const int uptodate = test_bit(BIO_UPTODATE, &bio->bi_flags);
-	struct bio_vec *bvec = bio->bi_io_vec + bio->bi_vcnt - 1;
-
-	do {
+	struct bio_vec *bvec;
+	int i;
+
+	bio_for_each_segment_all(bvec, bio, i) {
 		struct page *page = bvec->bv_page;
 
-		if (--bvec >= bio->bi_io_vec)
-			prefetchw(&bvec->bv_page->flags);
-
-		if (unlikely(!uptodate)) {
+		if (!err) {
+			SetPageUptodate(page);
+		} else {
 			ClearPageUptodate(page);
 			SetPageError(page);
-		} else {
-			SetPageUptodate(page);
 		}
 		unlock_page(page);
-	} while (bvec >= bio->bi_io_vec);
-
+	}
 	bio_put(bio);
 }
 
 static void f2fs_write_end_io(struct bio *bio, int err)
 {
-	const int uptodate = test_bit(BIO_UPTODATE, &bio->bi_flags);
-	struct bio_vec *bvec = bio->bi_io_vec + bio->bi_vcnt - 1;
-	struct f2fs_sb_info *sbi = F2FS_SB(bvec->bv_page->mapping->host->i_sb);
-
-	do {
+	struct f2fs_sb_info *sbi = F2FS_SB(bio->bi_io_vec->bv_page->mapping->host->i_sb);
+	struct bio_vec *bvec;
+	int i;
+
+	bio_for_each_segment_all(bvec, bio, i) {
 		struct page *page = bvec->bv_page;
 
-		if (--bvec >= bio->bi_io_vec)
-			prefetchw(&bvec->bv_page->flags);
-
-		if (unlikely(!uptodate)) {
+		if (unlikely(err)) {
 			SetPageError(page);
 			set_bit(AS_EIO, &page->mapping->flags);
 			set_ckpt_flags(sbi->ckpt, CP_ERROR_FLAG);
@@ -67,7 +60,7 @@
 		}
 		end_page_writeback(page);
 		dec_page_count(sbi, F2FS_WRITEBACK);
-	} while (bvec >= bio->bi_io_vec);
+	}
 
 	if (bio->bi_private)
 		complete(bio->bi_private);
@@ -91,7 +84,7 @@
 	bio = bio_alloc(GFP_NOIO, npages);
 
 	bio->bi_bdev = sbi->sb->s_bdev;
-	bio->bi_sector = SECTOR_FROM_BLOCK(sbi, blk_addr);
+	bio->bi_iter.bi_sector = SECTOR_FROM_BLOCK(sbi, blk_addr);
 	bio->bi_end_io = is_read ? f2fs_read_end_io : f2fs_write_end_io;
 
 	return bio;
@@ -567,32 +560,10 @@
 		set_inode_flag(F2FS_I(inode), FI_UPDATE_DIR);
 	}
 	return page;
-<<<<<<< HEAD
 
 put_err:
 	f2fs_put_dnode(&dn);
 	return ERR_PTR(err);
-=======
-}
-
-static void read_end_io(struct bio *bio, int err)
-{
-	struct bio_vec *bvec;
-	int i;
-
-	bio_for_each_segment_all(bvec, bio, i) {
-		struct page *page = bvec->bv_page;
-
-		if (!err) {
-			SetPageUptodate(page);
-		} else {
-			ClearPageUptodate(page);
-			SetPageError(page);
-		}
-		unlock_page(page);
-	}
-	bio_put(bio);
->>>>>>> 675675ad
 }
 
 static int __allocate_data_block(struct dnode_of_data *dn)
@@ -614,13 +585,7 @@
 	get_node_info(sbi, dn->nid, &ni);
 	set_summary(&sum, dn->nid, dn->ofs_in_node, ni.version);
 
-<<<<<<< HEAD
 	type = CURSEG_WARM_DATA;
-=======
-	/* Initialize the bio */
-	bio->bi_iter.bi_sector = SECTOR_FROM_BLOCK(sbi, blk_addr);
-	bio->bi_end_io = read_end_io;
->>>>>>> 675675ad
 
 	allocate_data_block(sbi, NULL, NULL_ADDR, &new_blkaddr, &sum, type);
 
