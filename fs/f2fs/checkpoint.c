--- conflicted
+++ resolved
@@ -179,38 +179,22 @@
 		break;
 	case META_SIT:
 		if (unlikely(blkaddr >= SIT_BLK_CNT(sbi)))
-<<<<<<< HEAD
-			goto err;
-=======
 			goto check_only;
->>>>>>> 0c383648
 		break;
 	case META_SSA:
 		if (unlikely(blkaddr >= MAIN_BLKADDR(sbi) ||
 			blkaddr < SM_I(sbi)->ssa_blkaddr))
-<<<<<<< HEAD
-			goto err;
-=======
 			goto check_only;
->>>>>>> 0c383648
 		break;
 	case META_CP:
 		if (unlikely(blkaddr >= SIT_I(sbi)->sit_base_addr ||
 			blkaddr < __start_cp_addr(sbi)))
-<<<<<<< HEAD
-			goto err;
-=======
 			goto check_only;
->>>>>>> 0c383648
 		break;
 	case META_POR:
 		if (unlikely(blkaddr >= MAX_BLKADDR(sbi) ||
 			blkaddr < MAIN_BLKADDR(sbi)))
-<<<<<<< HEAD
-			goto err;
-=======
 			goto check_only;
->>>>>>> 0c383648
 		break;
 	case DATA_GENERIC:
 	case DATA_GENERIC_ENHANCE:
@@ -244,10 +228,7 @@
 	return true;
 err:
 	f2fs_handle_error(sbi, ERROR_INVALID_BLKADDR);
-<<<<<<< HEAD
-=======
 check_only:
->>>>>>> 0c383648
 	return false;
 }
 
