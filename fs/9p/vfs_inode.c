--- conflicted
+++ resolved
@@ -348,10 +348,7 @@
 	__le32 __maybe_unused version;
 
 	if (!is_bad_inode(inode)) {
-<<<<<<< HEAD
-=======
 		netfs_wait_for_outstanding_io(inode);
->>>>>>> 0c383648
 		truncate_inode_pages_final(&inode->i_data);
 
 		version = cpu_to_le32(v9inode->qid.version);
