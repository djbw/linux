--- conflicted
+++ resolved
@@ -7,15 +7,8 @@
 
 #ifndef _9P_CACHE_H
 #define _9P_CACHE_H
-<<<<<<< HEAD
-#define FSCACHE_USE_NEW_IO_API
-#include <linux/fscache.h>
-
-#ifdef CONFIG_9P_FSCACHE
-=======
 
 #include <linux/fscache.h>
->>>>>>> 754e0b0e
 
 #ifdef CONFIG_9P_FSCACHE
 
@@ -23,16 +16,6 @@
 					  const char *dev_name);
 
 extern void v9fs_cache_inode_get_cookie(struct inode *inode);
-<<<<<<< HEAD
-extern void v9fs_cache_inode_put_cookie(struct inode *inode);
-extern void v9fs_cache_inode_flush_cookie(struct inode *inode);
-extern void v9fs_cache_inode_set_cookie(struct inode *inode, struct file *filp);
-extern void v9fs_cache_inode_reset_cookie(struct inode *inode);
-
-extern int __v9fs_cache_register(void);
-extern void __v9fs_cache_unregister(void);
-=======
->>>>>>> 754e0b0e
 
 #else /* CONFIG_9P_FSCACHE */
 
@@ -40,16 +23,5 @@
 {
 }
 
-<<<<<<< HEAD
-static inline void v9fs_cache_inode_put_cookie(struct inode *inode)
-{
-}
-
-static inline void v9fs_cache_inode_set_cookie(struct inode *inode, struct file *file)
-{
-}
-
-=======
->>>>>>> 754e0b0e
 #endif /* CONFIG_9P_FSCACHE */
 #endif /* _9P_CACHE_H */