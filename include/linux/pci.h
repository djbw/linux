/*
 *	pci.h
 *
 *	PCI defines and function prototypes
 *	Copyright 1994, Drew Eckhardt
 *	Copyright 1997--1999 Martin Mares <mj@ucw.cz>
 *
 *	For more information, please consult the following manuals (look at
 *	http://www.pcisig.com/ for how to get them):
 *
 *	PCI BIOS Specification
 *	PCI Local Bus Specification
 *	PCI to PCI Bridge Specification
 *	PCI System Design Guide
 */
#ifndef LINUX_PCI_H
#define LINUX_PCI_H


#include <linux/mod_devicetable.h>

#include <linux/types.h>
#include <linux/init.h>
#include <linux/ioport.h>
#include <linux/list.h>
#include <linux/compiler.h>
#include <linux/errno.h>
#include <linux/kobject.h>
#include <linux/atomic.h>
#include <linux/device.h>
#include <linux/interrupt.h>
#include <linux/io.h>
#include <linux/resource_ext.h>
#include <uapi/linux/pci.h>

#include <linux/pci_ids.h>

/*
 * The PCI interface treats multi-function devices as independent
 * devices.  The slot/function address of each device is encoded
 * in a single byte as follows:
 *
 *	7:3 = slot
 *	2:0 = function
 *
 * PCI_DEVFN(), PCI_SLOT(), and PCI_FUNC() are defined in uapi/linux/pci.h.
 * In the interest of not exposing interfaces to user-space unnecessarily,
 * the following kernel-only defines are being added here.
 */
#define PCI_DEVID(bus, devfn)  ((((u16)(bus)) << 8) | (devfn))
/* return bus from PCI devid = ((u16)bus_number) << 8) | devfn */
#define PCI_BUS_NUM(x) (((x) >> 8) & 0xff)

/* pci_slot represents a physical slot */
struct pci_slot {
	struct pci_bus *bus;		/* The bus this slot is on */
	struct list_head list;		/* node in list of slots on this bus */
	struct hotplug_slot *hotplug;	/* Hotplug info (migrate over time) */
	unsigned char number;		/* PCI_SLOT(pci_dev->devfn) */
	struct kobject kobj;
};

static inline const char *pci_slot_name(const struct pci_slot *slot)
{
	return kobject_name(&slot->kobj);
}

/* File state for mmap()s on /proc/bus/pci/X/Y */
enum pci_mmap_state {
	pci_mmap_io,
	pci_mmap_mem
};

/*
 *  For PCI devices, the region numbers are assigned this way:
 */
enum {
	/* #0-5: standard PCI resources */
	PCI_STD_RESOURCES,
	PCI_STD_RESOURCE_END = 5,

	/* #6: expansion ROM resource */
	PCI_ROM_RESOURCE,

	/* device specific resources */
#ifdef CONFIG_PCI_IOV
	PCI_IOV_RESOURCES,
	PCI_IOV_RESOURCE_END = PCI_IOV_RESOURCES + PCI_SRIOV_NUM_BARS - 1,
#endif

	/* resources assigned to buses behind the bridge */
#define PCI_BRIDGE_RESOURCE_NUM 4

	PCI_BRIDGE_RESOURCES,
	PCI_BRIDGE_RESOURCE_END = PCI_BRIDGE_RESOURCES +
				  PCI_BRIDGE_RESOURCE_NUM - 1,

	/* total resources associated with a PCI device */
	PCI_NUM_RESOURCES,

	/* preserve this for compatibility */
	DEVICE_COUNT_RESOURCE = PCI_NUM_RESOURCES,
};

/**
 * enum pci_interrupt_pin - PCI INTx interrupt values
 * @PCI_INTERRUPT_UNKNOWN: Unknown or unassigned interrupt
 * @PCI_INTERRUPT_INTA: PCI INTA pin
 * @PCI_INTERRUPT_INTB: PCI INTB pin
 * @PCI_INTERRUPT_INTC: PCI INTC pin
 * @PCI_INTERRUPT_INTD: PCI INTD pin
 *
 * Corresponds to values for legacy PCI INTx interrupts, as can be found in the
 * PCI_INTERRUPT_PIN register.
 */
enum pci_interrupt_pin {
	PCI_INTERRUPT_UNKNOWN,
	PCI_INTERRUPT_INTA,
	PCI_INTERRUPT_INTB,
	PCI_INTERRUPT_INTC,
	PCI_INTERRUPT_INTD,
};

/* The number of legacy PCI INTx interrupts */
#define PCI_NUM_INTX	4

/*
 * pci_power_t values must match the bits in the Capabilities PME_Support
 * and Control/Status PowerState fields in the Power Management capability.
 */
typedef int __bitwise pci_power_t;

#define PCI_D0		((pci_power_t __force) 0)
#define PCI_D1		((pci_power_t __force) 1)
#define PCI_D2		((pci_power_t __force) 2)
#define PCI_D3hot	((pci_power_t __force) 3)
#define PCI_D3cold	((pci_power_t __force) 4)
#define PCI_UNKNOWN	((pci_power_t __force) 5)
#define PCI_POWER_ERROR	((pci_power_t __force) -1)

/* Remember to update this when the list above changes! */
extern const char *pci_power_names[];

static inline const char *pci_power_name(pci_power_t state)
{
	return pci_power_names[1 + (__force int) state];
}

#define PCI_PM_D2_DELAY		200
#define PCI_PM_D3_WAIT		10
#define PCI_PM_D3COLD_WAIT	100
#define PCI_PM_BUS_WAIT		50

/** The pci_channel state describes connectivity between the CPU and
 *  the pci device.  If some PCI bus between here and the pci device
 *  has crashed or locked up, this info is reflected here.
 */
typedef unsigned int __bitwise pci_channel_state_t;

enum pci_channel_state {
	/* I/O channel is in normal state */
	pci_channel_io_normal = (__force pci_channel_state_t) 1,

	/* I/O to channel is blocked */
	pci_channel_io_frozen = (__force pci_channel_state_t) 2,

	/* PCI card is dead */
	pci_channel_io_perm_failure = (__force pci_channel_state_t) 3,
};

typedef unsigned int __bitwise pcie_reset_state_t;

enum pcie_reset_state {
	/* Reset is NOT asserted (Use to deassert reset) */
	pcie_deassert_reset = (__force pcie_reset_state_t) 1,

	/* Use #PERST to reset PCIe device */
	pcie_warm_reset = (__force pcie_reset_state_t) 2,

	/* Use PCIe Hot Reset to reset device */
	pcie_hot_reset = (__force pcie_reset_state_t) 3
};

typedef unsigned short __bitwise pci_dev_flags_t;
enum pci_dev_flags {
	/* INTX_DISABLE in PCI_COMMAND register disables MSI
	 * generation too.
	 */
	PCI_DEV_FLAGS_MSI_INTX_DISABLE_BUG = (__force pci_dev_flags_t) (1 << 0),
	/* Device configuration is irrevocably lost if disabled into D3 */
	PCI_DEV_FLAGS_NO_D3 = (__force pci_dev_flags_t) (1 << 1),
	/* Provide indication device is assigned by a Virtual Machine Manager */
	PCI_DEV_FLAGS_ASSIGNED = (__force pci_dev_flags_t) (1 << 2),
	/* Flag for quirk use to store if quirk-specific ACS is enabled */
	PCI_DEV_FLAGS_ACS_ENABLED_QUIRK = (__force pci_dev_flags_t) (1 << 3),
	/* Use a PCIe-to-PCI bridge alias even if !pci_is_pcie */
	PCI_DEV_FLAG_PCIE_BRIDGE_ALIAS = (__force pci_dev_flags_t) (1 << 5),
	/* Do not use bus resets for device */
	PCI_DEV_FLAGS_NO_BUS_RESET = (__force pci_dev_flags_t) (1 << 6),
	/* Do not use PM reset even if device advertises NoSoftRst- */
	PCI_DEV_FLAGS_NO_PM_RESET = (__force pci_dev_flags_t) (1 << 7),
	/* Get VPD from function 0 VPD */
	PCI_DEV_FLAGS_VPD_REF_F0 = (__force pci_dev_flags_t) (1 << 8),
	/* a non-root bridge where translation occurs, stop alias search here */
	PCI_DEV_FLAGS_BRIDGE_XLATE_ROOT = (__force pci_dev_flags_t) (1 << 9),
	/* Do not use FLR even if device advertises PCI_AF_CAP */
	PCI_DEV_FLAGS_NO_FLR_RESET = (__force pci_dev_flags_t) (1 << 10),
	/*
	 * Resume before calling the driver's system suspend hooks, disabling
	 * the direct_complete optimization.
	 */
	PCI_DEV_FLAGS_NEEDS_RESUME = (__force pci_dev_flags_t) (1 << 11),
	/* Don't use Relaxed Ordering for TLPs directed at this device */
	PCI_DEV_FLAGS_NO_RELAXED_ORDERING = (__force pci_dev_flags_t) (1 << 12),
};

enum pci_irq_reroute_variant {
	INTEL_IRQ_REROUTE_VARIANT = 1,
	MAX_IRQ_REROUTE_VARIANTS = 3
};

typedef unsigned short __bitwise pci_bus_flags_t;
enum pci_bus_flags {
	PCI_BUS_FLAGS_NO_MSI	= (__force pci_bus_flags_t) 1,
	PCI_BUS_FLAGS_NO_MMRBC	= (__force pci_bus_flags_t) 2,
	PCI_BUS_FLAGS_NO_AERSID	= (__force pci_bus_flags_t) 4,
};

/* These values come from the PCI Express Spec */
enum pcie_link_width {
	PCIE_LNK_WIDTH_RESRV	= 0x00,
	PCIE_LNK_X1		= 0x01,
	PCIE_LNK_X2		= 0x02,
	PCIE_LNK_X4		= 0x04,
	PCIE_LNK_X8		= 0x08,
	PCIE_LNK_X12		= 0x0C,
	PCIE_LNK_X16		= 0x10,
	PCIE_LNK_X32		= 0x20,
	PCIE_LNK_WIDTH_UNKNOWN  = 0xFF,
};

/* Based on the PCI Hotplug Spec, but some values are made up by us */
enum pci_bus_speed {
	PCI_SPEED_33MHz			= 0x00,
	PCI_SPEED_66MHz			= 0x01,
	PCI_SPEED_66MHz_PCIX		= 0x02,
	PCI_SPEED_100MHz_PCIX		= 0x03,
	PCI_SPEED_133MHz_PCIX		= 0x04,
	PCI_SPEED_66MHz_PCIX_ECC	= 0x05,
	PCI_SPEED_100MHz_PCIX_ECC	= 0x06,
	PCI_SPEED_133MHz_PCIX_ECC	= 0x07,
	PCI_SPEED_66MHz_PCIX_266	= 0x09,
	PCI_SPEED_100MHz_PCIX_266	= 0x0a,
	PCI_SPEED_133MHz_PCIX_266	= 0x0b,
	AGP_UNKNOWN			= 0x0c,
	AGP_1X				= 0x0d,
	AGP_2X				= 0x0e,
	AGP_4X				= 0x0f,
	AGP_8X				= 0x10,
	PCI_SPEED_66MHz_PCIX_533	= 0x11,
	PCI_SPEED_100MHz_PCIX_533	= 0x12,
	PCI_SPEED_133MHz_PCIX_533	= 0x13,
	PCIE_SPEED_2_5GT		= 0x14,
	PCIE_SPEED_5_0GT		= 0x15,
	PCIE_SPEED_8_0GT		= 0x16,
	PCI_SPEED_UNKNOWN		= 0xff,
};

struct pci_cap_saved_data {
	u16 cap_nr;
	bool cap_extended;
	unsigned int size;
	u32 data[0];
};

struct pci_cap_saved_state {
	struct hlist_node next;
	struct pci_cap_saved_data cap;
};

struct irq_affinity;
struct pcie_link_state;
struct pci_vpd;
struct pci_sriov;
struct pci_ats;

/*
 * The pci_dev structure is used to describe PCI devices.
 */
struct pci_dev {
	struct list_head bus_list;	/* node in per-bus list */
	struct pci_bus	*bus;		/* bus this device is on */
	struct pci_bus	*subordinate;	/* bus this device bridges to */

	void		*sysdata;	/* hook for sys-specific extension */
	struct proc_dir_entry *procent;	/* device entry in /proc/bus/pci */
	struct pci_slot	*slot;		/* Physical slot this device is in */

	unsigned int	devfn;		/* encoded device & function index */
	unsigned short	vendor;
	unsigned short	device;
	unsigned short	subsystem_vendor;
	unsigned short	subsystem_device;
	unsigned int	class;		/* 3 bytes: (base,sub,prog-if) */
	u8		revision;	/* PCI revision, low byte of class word */
	u8		hdr_type;	/* PCI header type (`multi' flag masked out) */
#ifdef CONFIG_PCIEAER
	u16		aer_cap;	/* AER capability offset */
#endif
	u8		pcie_cap;	/* PCIe capability offset */
	u8		msi_cap;	/* MSI capability offset */
	u8		msix_cap;	/* MSI-X capability offset */
	u8		pcie_mpss:3;	/* PCIe Max Payload Size Supported */
	u8		rom_base_reg;	/* which config register controls the ROM */
	u8		pin;		/* which interrupt pin this device uses */
	u16		pcie_flags_reg;	/* cached PCIe Capabilities Register */
	unsigned long	*dma_alias_mask;/* mask of enabled devfn aliases */

	struct pci_driver *driver;	/* which driver has allocated this device */
	u64		dma_mask;	/* Mask of the bits of bus address this
					   device implements.  Normally this is
					   0xffffffff.  You only need to change
					   this if your device has broken DMA
					   or supports 64-bit transfers.  */

	struct device_dma_parameters dma_parms;

	pci_power_t     current_state;  /* Current operating state. In ACPI-speak,
					   this is D0-D3, D0 being fully functional,
					   and D3 being off. */
	u8		pm_cap;		/* PM capability offset */
	unsigned int	pme_support:5;	/* Bitmask of states from which PME#
					   can be generated */
	unsigned int	pme_poll:1;	/* Poll device's PME status bit */
	unsigned int	d1_support:1;	/* Low power state D1 is supported */
	unsigned int	d2_support:1;	/* Low power state D2 is supported */
	unsigned int	no_d1d2:1;	/* D1 and D2 are forbidden */
	unsigned int	no_d3cold:1;	/* D3cold is forbidden */
	unsigned int	bridge_d3:1;	/* Allow D3 for bridge */
	unsigned int	d3cold_allowed:1;	/* D3cold is allowed by user */
	unsigned int	mmio_always_on:1;	/* disallow turning off io/mem
						   decoding during bar sizing */
	unsigned int	wakeup_prepared:1;
	unsigned int	runtime_d3cold:1;	/* whether go through runtime
						   D3cold, not set for devices
						   powered on/off by the
						   corresponding bridge */
	unsigned int	ignore_hotplug:1;	/* Ignore hotplug events */
	unsigned int	hotplug_user_indicators:1; /* SlotCtl indicators
						      controlled exclusively by
						      user sysfs */
	unsigned int	d3_delay;	/* D3->D0 transition time in ms */
	unsigned int	d3cold_delay;	/* D3cold->D0 transition time in ms */

#ifdef CONFIG_PCIEASPM
	struct pcie_link_state	*link_state;	/* ASPM link state */
#endif

	pci_channel_state_t error_state;	/* current connectivity state */
	struct	device	dev;		/* Generic device interface */

	int		cfg_size;	/* Size of configuration space */

	/*
	 * Instead of touching interrupt line and base address registers
	 * directly, use the values stored here. They might be different!
	 */
	unsigned int	irq;
	struct resource resource[DEVICE_COUNT_RESOURCE]; /* I/O and memory regions + expansion ROMs */

	bool match_driver;		/* Skip attaching driver */
	/* These fields are used by common fixups */
	unsigned int	transparent:1;	/* Subtractive decode PCI bridge */
	unsigned int	multifunction:1;/* Part of multi-function device */
	/* keep track of device state */
	unsigned int	is_added:1;
	unsigned int	is_busmaster:1; /* device is busmaster */
	unsigned int	no_msi:1;	/* device may not use msi */
	unsigned int	no_64bit_msi:1; /* device may only use 32-bit MSIs */
	unsigned int	block_cfg_access:1;	/* config space access is blocked */
	unsigned int	broken_parity_status:1;	/* Device generates false positive parity */
	unsigned int	irq_reroute_variant:2;	/* device needs IRQ rerouting variant */
	unsigned int	msi_enabled:1;
	unsigned int	msix_enabled:1;
	unsigned int	ari_enabled:1;	/* ARI forwarding */
	unsigned int	ats_enabled:1;	/* Address Translation Service */
	unsigned int	pasid_enabled:1;	/* Process Address Space ID */
	unsigned int	pri_enabled:1;		/* Page Request Interface */
	unsigned int	is_managed:1;
	unsigned int    needs_freset:1; /* Dev requires fundamental reset */
	unsigned int	state_saved:1;
	unsigned int	is_physfn:1;
	unsigned int	is_virtfn:1;
	unsigned int	reset_fn:1;
	unsigned int    is_hotplug_bridge:1;
	unsigned int	is_thunderbolt:1; /* Thunderbolt controller */
	unsigned int    __aer_firmware_first_valid:1;
	unsigned int	__aer_firmware_first:1;
	unsigned int	broken_intx_masking:1; /* INTx masking can't be used */
	unsigned int	io_window_1k:1;	/* Intel P2P bridge 1K I/O windows */
	unsigned int	irq_managed:1;
	unsigned int	has_secondary_link:1;
	unsigned int	non_compliant_bars:1;	/* broken BARs; ignore them */
	unsigned int	is_probed:1;		/* device probing in progress */
	pci_dev_flags_t dev_flags;
	atomic_t	enable_cnt;	/* pci_enable_device has been called */

	u32		saved_config_space[16]; /* config space saved at suspend time */
	struct hlist_head saved_cap_space;
	struct bin_attribute *rom_attr; /* attribute descriptor for sysfs ROM entry */
	int rom_attr_enabled;		/* has display of the rom attribute been enabled? */
	struct bin_attribute *res_attr[DEVICE_COUNT_RESOURCE]; /* sysfs file for resources */
	struct bin_attribute *res_attr_wc[DEVICE_COUNT_RESOURCE]; /* sysfs file for WC mapping of resources */

#ifdef CONFIG_PCIE_PTM
	unsigned int	ptm_root:1;
	unsigned int	ptm_enabled:1;
	u8		ptm_granularity;
#endif
#ifdef CONFIG_PCI_MSI
	const struct attribute_group **msi_irq_groups;
#endif
	struct pci_vpd *vpd;
#ifdef CONFIG_PCI_ATS
	union {
		struct pci_sriov *sriov;	/* SR-IOV capability related */
		struct pci_dev *physfn;	/* the PF this VF is associated with */
	};
	u16		ats_cap;	/* ATS Capability offset */
	u8		ats_stu;	/* ATS Smallest Translation Unit */
	atomic_t	ats_ref_cnt;	/* number of VFs with ATS enabled */
#endif
#ifdef CONFIG_PCI_PRI
	u32		pri_reqs_alloc; /* Number of PRI requests allocated */
#endif
#ifdef CONFIG_PCI_PASID
	u16		pasid_features;
#endif
	phys_addr_t rom; /* Physical address of ROM if it's not from the BAR */
	size_t romlen; /* Length of ROM if it's not from the BAR */
	char *driver_override; /* Driver name to force a match */

	unsigned long priv_flags; /* Private flags for the pci driver */
};

static inline struct pci_dev *pci_physfn(struct pci_dev *dev)
{
#ifdef CONFIG_PCI_IOV
	if (dev->is_virtfn)
		dev = dev->physfn;
#endif
	return dev;
}

struct pci_dev *pci_alloc_dev(struct pci_bus *bus);

#define	to_pci_dev(n) container_of(n, struct pci_dev, dev)
#define for_each_pci_dev(d) while ((d = pci_get_device(PCI_ANY_ID, PCI_ANY_ID, d)) != NULL)

static inline int pci_channel_offline(struct pci_dev *pdev)
{
	return (pdev->error_state != pci_channel_io_normal);
}

struct pci_host_bridge {
	struct device dev;
	struct pci_bus *bus;		/* root bus */
	struct pci_ops *ops;
	void *sysdata;
	int busnr;
	struct list_head windows;	/* resource_entry */
	u8 (*swizzle_irq)(struct pci_dev *, u8 *); /* platform IRQ swizzler */
	int (*map_irq)(const struct pci_dev *, u8, u8);
	void (*release_fn)(struct pci_host_bridge *);
	void *release_data;
	struct msi_controller *msi;
	unsigned int ignore_reset_delay:1;	/* for entire hierarchy */
	unsigned int no_ext_tags:1;		/* no Extended Tags */
	/* Resource alignment requirements */
	resource_size_t (*align_resource)(struct pci_dev *dev,
			const struct resource *res,
			resource_size_t start,
			resource_size_t size,
			resource_size_t align);
	unsigned long private[0] ____cacheline_aligned;
};

#define	to_pci_host_bridge(n) container_of(n, struct pci_host_bridge, dev)

static inline void *pci_host_bridge_priv(struct pci_host_bridge *bridge)
{
	return (void *)bridge->private;
}

static inline struct pci_host_bridge *pci_host_bridge_from_priv(void *priv)
{
	return container_of(priv, struct pci_host_bridge, private);
}

struct pci_host_bridge *pci_alloc_host_bridge(size_t priv);
struct pci_host_bridge *devm_pci_alloc_host_bridge(struct device *dev,
						   size_t priv);
void pci_free_host_bridge(struct pci_host_bridge *bridge);
struct pci_host_bridge *pci_find_host_bridge(struct pci_bus *bus);

void pci_set_host_bridge_release(struct pci_host_bridge *bridge,
		     void (*release_fn)(struct pci_host_bridge *),
		     void *release_data);

int pcibios_root_bridge_prepare(struct pci_host_bridge *bridge);

/*
 * The first PCI_BRIDGE_RESOURCE_NUM PCI bus resources (those that correspond
 * to P2P or CardBus bridge windows) go in a table.  Additional ones (for
 * buses below host bridges or subtractive decode bridges) go in the list.
 * Use pci_bus_for_each_resource() to iterate through all the resources.
 */

/*
 * PCI_SUBTRACTIVE_DECODE means the bridge forwards the window implicitly
 * and there's no way to program the bridge with the details of the window.
 * This does not apply to ACPI _CRS windows, even with the _DEC subtractive-
 * decode bit set, because they are explicit and can be programmed with _SRS.
 */
#define PCI_SUBTRACTIVE_DECODE	0x1

struct pci_bus_resource {
	struct list_head list;
	struct resource *res;
	unsigned int flags;
};

#define PCI_REGION_FLAG_MASK	0x0fU	/* These bits of resource flags tell us the PCI region flags */

struct pci_bus {
	struct list_head node;		/* node in list of buses */
	struct pci_bus	*parent;	/* parent bus this bridge is on */
	struct list_head children;	/* list of child buses */
	struct list_head devices;	/* list of devices on this bus */
	struct pci_dev	*self;		/* bridge device as seen by parent */
	struct list_head slots;		/* list of slots on this bus;
					   protected by pci_slot_mutex */
	struct resource *resource[PCI_BRIDGE_RESOURCE_NUM];
	struct list_head resources;	/* address space routed to this bus */
	struct resource busn_res;	/* bus numbers routed to this bus */

	struct pci_ops	*ops;		/* configuration access functions */
	struct msi_controller *msi;	/* MSI controller */
	void		*sysdata;	/* hook for sys-specific extension */
	struct proc_dir_entry *procdir;	/* directory entry in /proc/bus/pci */

	unsigned char	number;		/* bus number */
	unsigned char	primary;	/* number of primary bridge */
	unsigned char	max_bus_speed;	/* enum pci_bus_speed */
	unsigned char	cur_bus_speed;	/* enum pci_bus_speed */
#ifdef CONFIG_PCI_DOMAINS_GENERIC
	int		domain_nr;
#endif

	char		name[48];

	unsigned short  bridge_ctl;	/* manage NO_ISA/FBB/et al behaviors */
	pci_bus_flags_t bus_flags;	/* inherited by child buses */
	struct device		*bridge;
	struct device		dev;
	struct bin_attribute	*legacy_io; /* legacy I/O for this bus */
	struct bin_attribute	*legacy_mem; /* legacy mem */
	unsigned int		is_added:1;
};

#define to_pci_bus(n)	container_of(n, struct pci_bus, dev)

/*
 * Returns true if the PCI bus is root (behind host-PCI bridge),
 * false otherwise
 *
 * Some code assumes that "bus->self == NULL" means that bus is a root bus.
 * This is incorrect because "virtual" buses added for SR-IOV (via
 * virtfn_add_bus()) have "bus->self == NULL" but are not root buses.
 */
static inline bool pci_is_root_bus(struct pci_bus *pbus)
{
	return !(pbus->parent);
}

/**
 * pci_is_bridge - check if the PCI device is a bridge
 * @dev: PCI device
 *
 * Return true if the PCI device is bridge whether it has subordinate
 * or not.
 */
static inline bool pci_is_bridge(struct pci_dev *dev)
{
	return dev->hdr_type == PCI_HEADER_TYPE_BRIDGE ||
		dev->hdr_type == PCI_HEADER_TYPE_CARDBUS;
}

static inline struct pci_dev *pci_upstream_bridge(struct pci_dev *dev)
{
	dev = pci_physfn(dev);
	if (pci_is_root_bus(dev->bus))
		return NULL;

	return dev->bus->self;
}

struct device *pci_get_host_bridge_device(struct pci_dev *dev);
void pci_put_host_bridge_device(struct device *dev);

#ifdef CONFIG_PCI_MSI
static inline bool pci_dev_msi_enabled(struct pci_dev *pci_dev)
{
	return pci_dev->msi_enabled || pci_dev->msix_enabled;
}
#else
static inline bool pci_dev_msi_enabled(struct pci_dev *pci_dev) { return false; }
#endif

/*
 * Error values that may be returned by PCI functions.
 */
#define PCIBIOS_SUCCESSFUL		0x00
#define PCIBIOS_FUNC_NOT_SUPPORTED	0x81
#define PCIBIOS_BAD_VENDOR_ID		0x83
#define PCIBIOS_DEVICE_NOT_FOUND	0x86
#define PCIBIOS_BAD_REGISTER_NUMBER	0x87
#define PCIBIOS_SET_FAILED		0x88
#define PCIBIOS_BUFFER_TOO_SMALL	0x89

/*
 * Translate above to generic errno for passing back through non-PCI code.
 */
static inline int pcibios_err_to_errno(int err)
{
	if (err <= PCIBIOS_SUCCESSFUL)
		return err; /* Assume already errno */

	switch (err) {
	case PCIBIOS_FUNC_NOT_SUPPORTED:
		return -ENOENT;
	case PCIBIOS_BAD_VENDOR_ID:
		return -ENOTTY;
	case PCIBIOS_DEVICE_NOT_FOUND:
		return -ENODEV;
	case PCIBIOS_BAD_REGISTER_NUMBER:
		return -EFAULT;
	case PCIBIOS_SET_FAILED:
		return -EIO;
	case PCIBIOS_BUFFER_TOO_SMALL:
		return -ENOSPC;
	}

	return -ERANGE;
}

/* Low-level architecture-dependent routines */

struct pci_ops {
	int (*add_bus)(struct pci_bus *bus);
	void (*remove_bus)(struct pci_bus *bus);
	void __iomem *(*map_bus)(struct pci_bus *bus, unsigned int devfn, int where);
	int (*read)(struct pci_bus *bus, unsigned int devfn, int where, int size, u32 *val);
	int (*write)(struct pci_bus *bus, unsigned int devfn, int where, int size, u32 val);
};

/*
 * ACPI needs to be able to access PCI config space before we've done a
 * PCI bus scan and created pci_bus structures.
 */
int raw_pci_read(unsigned int domain, unsigned int bus, unsigned int devfn,
		 int reg, int len, u32 *val);
int raw_pci_write(unsigned int domain, unsigned int bus, unsigned int devfn,
		  int reg, int len, u32 val);

#ifdef CONFIG_PCI_BUS_ADDR_T_64BIT
typedef u64 pci_bus_addr_t;
#else
typedef u32 pci_bus_addr_t;
#endif

struct pci_bus_region {
	pci_bus_addr_t start;
	pci_bus_addr_t end;
};

struct pci_dynids {
	spinlock_t lock;            /* protects list, index */
	struct list_head list;      /* for IDs added at runtime */
};


/*
 * PCI Error Recovery System (PCI-ERS).  If a PCI device driver provides
 * a set of callbacks in struct pci_error_handlers, that device driver
 * will be notified of PCI bus errors, and will be driven to recovery
 * when an error occurs.
 */

typedef unsigned int __bitwise pci_ers_result_t;

enum pci_ers_result {
	/* no result/none/not supported in device driver */
	PCI_ERS_RESULT_NONE = (__force pci_ers_result_t) 1,

	/* Device driver can recover without slot reset */
	PCI_ERS_RESULT_CAN_RECOVER = (__force pci_ers_result_t) 2,

	/* Device driver wants slot to be reset. */
	PCI_ERS_RESULT_NEED_RESET = (__force pci_ers_result_t) 3,

	/* Device has completely failed, is unrecoverable */
	PCI_ERS_RESULT_DISCONNECT = (__force pci_ers_result_t) 4,

	/* Device driver is fully recovered and operational */
	PCI_ERS_RESULT_RECOVERED = (__force pci_ers_result_t) 5,

	/* No AER capabilities registered for the driver */
	PCI_ERS_RESULT_NO_AER_DRIVER = (__force pci_ers_result_t) 6,
};

/* PCI bus error event callbacks */
struct pci_error_handlers {
	/* PCI bus error detected on this device */
	pci_ers_result_t (*error_detected)(struct pci_dev *dev,
					   enum pci_channel_state error);

	/* MMIO has been re-enabled, but not DMA */
	pci_ers_result_t (*mmio_enabled)(struct pci_dev *dev);

	/* PCI slot has been reset */
	pci_ers_result_t (*slot_reset)(struct pci_dev *dev);

	/* PCI function reset prepare or completed */
	void (*reset_prepare)(struct pci_dev *dev);
	void (*reset_done)(struct pci_dev *dev);

	/* Device driver may resume normal operations */
	void (*resume)(struct pci_dev *dev);
};


struct module;
struct pci_driver {
	struct list_head node;
	const char *name;
	const struct pci_device_id *id_table;	/* must be non-NULL for probe to be called */
	int  (*probe)  (struct pci_dev *dev, const struct pci_device_id *id);	/* New device inserted */
	void (*remove) (struct pci_dev *dev);	/* Device removed (NULL if not a hot-plug capable driver) */
	int  (*suspend) (struct pci_dev *dev, pm_message_t state);	/* Device suspended */
	int  (*suspend_late) (struct pci_dev *dev, pm_message_t state);
	int  (*resume_early) (struct pci_dev *dev);
	int  (*resume) (struct pci_dev *dev);	                /* Device woken up */
	void (*shutdown) (struct pci_dev *dev);
	int (*sriov_configure) (struct pci_dev *dev, int num_vfs); /* PF pdev */
	const struct pci_error_handlers *err_handler;
	const struct attribute_group **groups;
	struct device_driver	driver;
	struct pci_dynids dynids;
};

#define	to_pci_driver(drv) container_of(drv, struct pci_driver, driver)

/**
 * PCI_DEVICE - macro used to describe a specific pci device
 * @vend: the 16 bit PCI Vendor ID
 * @dev: the 16 bit PCI Device ID
 *
 * This macro is used to create a struct pci_device_id that matches a
 * specific device.  The subvendor and subdevice fields will be set to
 * PCI_ANY_ID.
 */
#define PCI_DEVICE(vend,dev) \
	.vendor = (vend), .device = (dev), \
	.subvendor = PCI_ANY_ID, .subdevice = PCI_ANY_ID

/**
 * PCI_DEVICE_SUB - macro used to describe a specific pci device with subsystem
 * @vend: the 16 bit PCI Vendor ID
 * @dev: the 16 bit PCI Device ID
 * @subvend: the 16 bit PCI Subvendor ID
 * @subdev: the 16 bit PCI Subdevice ID
 *
 * This macro is used to create a struct pci_device_id that matches a
 * specific device with subsystem information.
 */
#define PCI_DEVICE_SUB(vend, dev, subvend, subdev) \
	.vendor = (vend), .device = (dev), \
	.subvendor = (subvend), .subdevice = (subdev)

/**
 * PCI_DEVICE_CLASS - macro used to describe a specific pci device class
 * @dev_class: the class, subclass, prog-if triple for this device
 * @dev_class_mask: the class mask for this device
 *
 * This macro is used to create a struct pci_device_id that matches a
 * specific PCI class.  The vendor, device, subvendor, and subdevice
 * fields will be set to PCI_ANY_ID.
 */
#define PCI_DEVICE_CLASS(dev_class,dev_class_mask) \
	.class = (dev_class), .class_mask = (dev_class_mask), \
	.vendor = PCI_ANY_ID, .device = PCI_ANY_ID, \
	.subvendor = PCI_ANY_ID, .subdevice = PCI_ANY_ID

/**
 * PCI_VDEVICE - macro used to describe a specific pci device in short form
 * @vend: the vendor name
 * @dev: the 16 bit PCI Device ID
 *
 * This macro is used to create a struct pci_device_id that matches a
 * specific PCI device.  The subvendor, and subdevice fields will be set
 * to PCI_ANY_ID. The macro allows the next field to follow as the device
 * private data.
 */

#define PCI_VDEVICE(vend, dev) \
	.vendor = PCI_VENDOR_ID_##vend, .device = (dev), \
	.subvendor = PCI_ANY_ID, .subdevice = PCI_ANY_ID, 0, 0

enum {
	PCI_REASSIGN_ALL_RSRC	= 0x00000001,	/* ignore firmware setup */
	PCI_REASSIGN_ALL_BUS	= 0x00000002,	/* reassign all bus numbers */
	PCI_PROBE_ONLY		= 0x00000004,	/* use existing setup */
	PCI_CAN_SKIP_ISA_ALIGN	= 0x00000008,	/* don't do ISA alignment */
	PCI_ENABLE_PROC_DOMAINS	= 0x00000010,	/* enable domains in /proc */
	PCI_COMPAT_DOMAIN_0	= 0x00000020,	/* ... except domain 0 */
	PCI_SCAN_ALL_PCIE_DEVS	= 0x00000040,	/* scan all, not just dev 0 */
};

/* these external functions are only available when PCI support is enabled */
#ifdef CONFIG_PCI

extern unsigned int pci_flags;

static inline void pci_set_flags(int flags) { pci_flags = flags; }
static inline void pci_add_flags(int flags) { pci_flags |= flags; }
static inline void pci_clear_flags(int flags) { pci_flags &= ~flags; }
static inline int pci_has_flag(int flag) { return pci_flags & flag; }

void pcie_bus_configure_settings(struct pci_bus *bus);

enum pcie_bus_config_types {
	PCIE_BUS_TUNE_OFF,	/* don't touch MPS at all */
	PCIE_BUS_DEFAULT,	/* ensure MPS matches upstream bridge */
	PCIE_BUS_SAFE,		/* use largest MPS boot-time devices support */
	PCIE_BUS_PERFORMANCE,	/* use MPS and MRRS for best performance */
	PCIE_BUS_PEER2PEER,	/* set MPS = 128 for all devices */
};

extern enum pcie_bus_config_types pcie_bus_config;

extern struct bus_type pci_bus_type;

/* Do NOT directly access these two variables, unless you are arch-specific PCI
 * code, or PCI core code. */
extern struct list_head pci_root_buses;	/* list of all known PCI buses */
/* Some device drivers need know if PCI is initiated */
int no_pci_devices(void);

void pcibios_resource_survey_bus(struct pci_bus *bus);
void pcibios_bus_add_device(struct pci_dev *pdev);
void pcibios_add_bus(struct pci_bus *bus);
void pcibios_remove_bus(struct pci_bus *bus);
void pcibios_fixup_bus(struct pci_bus *);
int __must_check pcibios_enable_device(struct pci_dev *, int mask);
/* Architecture-specific versions may override this (weak) */
char *pcibios_setup(char *str);

/* Used only when drivers/pci/setup.c is used */
resource_size_t pcibios_align_resource(void *, const struct resource *,
				resource_size_t,
				resource_size_t);

/* Weak but can be overriden by arch */
void pci_fixup_cardbus(struct pci_bus *);

/* Generic PCI functions used internally */

void pcibios_resource_to_bus(struct pci_bus *bus, struct pci_bus_region *region,
			     struct resource *res);
void pcibios_bus_to_resource(struct pci_bus *bus, struct resource *res,
			     struct pci_bus_region *region);
void pcibios_scan_specific_bus(int busn);
struct pci_bus *pci_find_bus(int domain, int busnr);
void pci_bus_add_devices(const struct pci_bus *bus);
struct pci_bus *pci_scan_bus(int bus, struct pci_ops *ops, void *sysdata);
struct pci_bus *pci_create_root_bus(struct device *parent, int bus,
				    struct pci_ops *ops, void *sysdata,
				    struct list_head *resources);
int pci_bus_insert_busn_res(struct pci_bus *b, int bus, int busmax);
int pci_bus_update_busn_res_end(struct pci_bus *b, int busmax);
void pci_bus_release_busn_res(struct pci_bus *b);
struct pci_bus *pci_scan_root_bus(struct device *parent, int bus,
					     struct pci_ops *ops, void *sysdata,
					     struct list_head *resources);
int pci_scan_root_bus_bridge(struct pci_host_bridge *bridge);
struct pci_bus *pci_add_new_bus(struct pci_bus *parent, struct pci_dev *dev,
				int busnr);
void pcie_update_link_speed(struct pci_bus *bus, u16 link_status);
struct pci_slot *pci_create_slot(struct pci_bus *parent, int slot_nr,
				 const char *name,
				 struct hotplug_slot *hotplug);
void pci_destroy_slot(struct pci_slot *slot);
#ifdef CONFIG_SYSFS
void pci_dev_assign_slot(struct pci_dev *dev);
#else
static inline void pci_dev_assign_slot(struct pci_dev *dev) { }
#endif
int pci_scan_slot(struct pci_bus *bus, int devfn);
struct pci_dev *pci_scan_single_device(struct pci_bus *bus, int devfn);
void pci_device_add(struct pci_dev *dev, struct pci_bus *bus);
unsigned int pci_scan_child_bus(struct pci_bus *bus);
void pci_bus_add_device(struct pci_dev *dev);
void pci_read_bridge_bases(struct pci_bus *child);
struct resource *pci_find_parent_resource(const struct pci_dev *dev,
					  struct resource *res);
struct pci_dev *pci_find_pcie_root_port(struct pci_dev *dev);
u8 pci_swizzle_interrupt_pin(const struct pci_dev *dev, u8 pin);
int pci_get_interrupt_pin(struct pci_dev *dev, struct pci_dev **bridge);
u8 pci_common_swizzle(struct pci_dev *dev, u8 *pinp);
struct pci_dev *pci_dev_get(struct pci_dev *dev);
void pci_dev_put(struct pci_dev *dev);
void pci_remove_bus(struct pci_bus *b);
void pci_stop_and_remove_bus_device(struct pci_dev *dev);
void pci_stop_and_remove_bus_device_locked(struct pci_dev *dev);
void pci_stop_root_bus(struct pci_bus *bus);
void pci_remove_root_bus(struct pci_bus *bus);
void pci_setup_cardbus(struct pci_bus *bus);
void pcibios_setup_bridge(struct pci_bus *bus, unsigned long type);
void pci_sort_breadthfirst(void);
#define dev_is_pci(d) ((d)->bus == &pci_bus_type)
#define dev_is_pf(d) ((dev_is_pci(d) ? to_pci_dev(d)->is_physfn : false))

/* Generic PCI functions exported to card drivers */

enum pci_lost_interrupt_reason {
	PCI_LOST_IRQ_NO_INFORMATION = 0,
	PCI_LOST_IRQ_DISABLE_MSI,
	PCI_LOST_IRQ_DISABLE_MSIX,
	PCI_LOST_IRQ_DISABLE_ACPI,
};
enum pci_lost_interrupt_reason pci_lost_interrupt(struct pci_dev *dev);
int pci_find_capability(struct pci_dev *dev, int cap);
int pci_find_next_capability(struct pci_dev *dev, u8 pos, int cap);
int pci_find_ext_capability(struct pci_dev *dev, int cap);
int pci_find_next_ext_capability(struct pci_dev *dev, int pos, int cap);
int pci_find_ht_capability(struct pci_dev *dev, int ht_cap);
int pci_find_next_ht_capability(struct pci_dev *dev, int pos, int ht_cap);
struct pci_bus *pci_find_next_bus(const struct pci_bus *from);

struct pci_dev *pci_get_device(unsigned int vendor, unsigned int device,
				struct pci_dev *from);
struct pci_dev *pci_get_subsys(unsigned int vendor, unsigned int device,
				unsigned int ss_vendor, unsigned int ss_device,
				struct pci_dev *from);
struct pci_dev *pci_get_slot(struct pci_bus *bus, unsigned int devfn);
struct pci_dev *pci_get_domain_bus_and_slot(int domain, unsigned int bus,
					    unsigned int devfn);
static inline struct pci_dev *pci_get_bus_and_slot(unsigned int bus,
						   unsigned int devfn)
{
	return pci_get_domain_bus_and_slot(0, bus, devfn);
}
struct pci_dev *pci_get_class(unsigned int class, struct pci_dev *from);
int pci_dev_present(const struct pci_device_id *ids);

int pci_bus_read_config_byte(struct pci_bus *bus, unsigned int devfn,
			     int where, u8 *val);
int pci_bus_read_config_word(struct pci_bus *bus, unsigned int devfn,
			     int where, u16 *val);
int pci_bus_read_config_dword(struct pci_bus *bus, unsigned int devfn,
			      int where, u32 *val);
int pci_bus_write_config_byte(struct pci_bus *bus, unsigned int devfn,
			      int where, u8 val);
int pci_bus_write_config_word(struct pci_bus *bus, unsigned int devfn,
			      int where, u16 val);
int pci_bus_write_config_dword(struct pci_bus *bus, unsigned int devfn,
			       int where, u32 val);

int pci_generic_config_read(struct pci_bus *bus, unsigned int devfn,
			    int where, int size, u32 *val);
int pci_generic_config_write(struct pci_bus *bus, unsigned int devfn,
			    int where, int size, u32 val);
int pci_generic_config_read32(struct pci_bus *bus, unsigned int devfn,
			      int where, int size, u32 *val);
int pci_generic_config_write32(struct pci_bus *bus, unsigned int devfn,
			       int where, int size, u32 val);

struct pci_ops *pci_bus_set_ops(struct pci_bus *bus, struct pci_ops *ops);

int pci_read_config_byte(const struct pci_dev *dev, int where, u8 *val);
int pci_read_config_word(const struct pci_dev *dev, int where, u16 *val);
int pci_read_config_dword(const struct pci_dev *dev, int where, u32 *val);
int pci_write_config_byte(const struct pci_dev *dev, int where, u8 val);
int pci_write_config_word(const struct pci_dev *dev, int where, u16 val);
int pci_write_config_dword(const struct pci_dev *dev, int where, u32 val);

int pcie_capability_read_word(struct pci_dev *dev, int pos, u16 *val);
int pcie_capability_read_dword(struct pci_dev *dev, int pos, u32 *val);
int pcie_capability_write_word(struct pci_dev *dev, int pos, u16 val);
int pcie_capability_write_dword(struct pci_dev *dev, int pos, u32 val);
int pcie_capability_clear_and_set_word(struct pci_dev *dev, int pos,
				       u16 clear, u16 set);
int pcie_capability_clear_and_set_dword(struct pci_dev *dev, int pos,
					u32 clear, u32 set);

static inline int pcie_capability_set_word(struct pci_dev *dev, int pos,
					   u16 set)
{
	return pcie_capability_clear_and_set_word(dev, pos, 0, set);
}

static inline int pcie_capability_set_dword(struct pci_dev *dev, int pos,
					    u32 set)
{
	return pcie_capability_clear_and_set_dword(dev, pos, 0, set);
}

static inline int pcie_capability_clear_word(struct pci_dev *dev, int pos,
					     u16 clear)
{
	return pcie_capability_clear_and_set_word(dev, pos, clear, 0);
}

static inline int pcie_capability_clear_dword(struct pci_dev *dev, int pos,
					      u32 clear)
{
	return pcie_capability_clear_and_set_dword(dev, pos, clear, 0);
}

/* user-space driven config access */
int pci_user_read_config_byte(struct pci_dev *dev, int where, u8 *val);
int pci_user_read_config_word(struct pci_dev *dev, int where, u16 *val);
int pci_user_read_config_dword(struct pci_dev *dev, int where, u32 *val);
int pci_user_write_config_byte(struct pci_dev *dev, int where, u8 val);
int pci_user_write_config_word(struct pci_dev *dev, int where, u16 val);
int pci_user_write_config_dword(struct pci_dev *dev, int where, u32 val);

int __must_check pci_enable_device(struct pci_dev *dev);
int __must_check pci_enable_device_io(struct pci_dev *dev);
int __must_check pci_enable_device_mem(struct pci_dev *dev);
int __must_check pci_reenable_device(struct pci_dev *);
int __must_check pcim_enable_device(struct pci_dev *pdev);
void pcim_pin_device(struct pci_dev *pdev);

static inline bool pci_intx_mask_supported(struct pci_dev *pdev)
{
	/*
	 * INTx masking is supported if PCI_COMMAND_INTX_DISABLE is
	 * writable and no quirk has marked the feature broken.
	 */
	return !pdev->broken_intx_masking;
}

static inline int pci_is_enabled(struct pci_dev *pdev)
{
	return (atomic_read(&pdev->enable_cnt) > 0);
}

static inline int pci_is_managed(struct pci_dev *pdev)
{
	return pdev->is_managed;
}

void pci_disable_device(struct pci_dev *dev);

extern unsigned int pcibios_max_latency;
void pci_set_master(struct pci_dev *dev);
void pci_clear_master(struct pci_dev *dev);

int pci_set_pcie_reset_state(struct pci_dev *dev, enum pcie_reset_state state);
int pci_set_cacheline_size(struct pci_dev *dev);
#define HAVE_PCI_SET_MWI
int __must_check pci_set_mwi(struct pci_dev *dev);
int pci_try_set_mwi(struct pci_dev *dev);
void pci_clear_mwi(struct pci_dev *dev);
void pci_intx(struct pci_dev *dev, int enable);
bool pci_check_and_mask_intx(struct pci_dev *dev);
bool pci_check_and_unmask_intx(struct pci_dev *dev);
int pci_wait_for_pending(struct pci_dev *dev, int pos, u16 mask);
int pci_wait_for_pending_transaction(struct pci_dev *dev);
int pcix_get_max_mmrbc(struct pci_dev *dev);
int pcix_get_mmrbc(struct pci_dev *dev);
int pcix_set_mmrbc(struct pci_dev *dev, int mmrbc);
int pcie_get_readrq(struct pci_dev *dev);
int pcie_set_readrq(struct pci_dev *dev, int rq);
int pcie_get_mps(struct pci_dev *dev);
int pcie_set_mps(struct pci_dev *dev, int mps);
int pcie_get_minimum_link(struct pci_dev *dev, enum pci_bus_speed *speed,
			  enum pcie_link_width *width);
void pcie_flr(struct pci_dev *dev);
int __pci_reset_function(struct pci_dev *dev);
int __pci_reset_function_locked(struct pci_dev *dev);
int pci_reset_function(struct pci_dev *dev);
int pci_reset_function_locked(struct pci_dev *dev);
int pci_try_reset_function(struct pci_dev *dev);
int pci_probe_reset_slot(struct pci_slot *slot);
int pci_reset_slot(struct pci_slot *slot);
int pci_try_reset_slot(struct pci_slot *slot);
int pci_probe_reset_bus(struct pci_bus *bus);
int pci_reset_bus(struct pci_bus *bus);
int pci_try_reset_bus(struct pci_bus *bus);
void pci_reset_secondary_bus(struct pci_dev *dev);
void pcibios_reset_secondary_bus(struct pci_dev *dev);
void pci_reset_bridge_secondary_bus(struct pci_dev *dev);
void pci_update_resource(struct pci_dev *dev, int resno);
int __must_check pci_assign_resource(struct pci_dev *dev, int i);
int __must_check pci_reassign_resource(struct pci_dev *dev, int i, resource_size_t add_size, resource_size_t align);
int pci_select_bars(struct pci_dev *dev, unsigned long flags);
bool pci_device_is_present(struct pci_dev *pdev);
void pci_ignore_hotplug(struct pci_dev *dev);

int __printf(6, 7) pci_request_irq(struct pci_dev *dev, unsigned int nr,
		irq_handler_t handler, irq_handler_t thread_fn, void *dev_id,
		const char *fmt, ...);
void pci_free_irq(struct pci_dev *dev, unsigned int nr, void *dev_id);

/* ROM control related routines */
int pci_enable_rom(struct pci_dev *pdev);
void pci_disable_rom(struct pci_dev *pdev);
void __iomem __must_check *pci_map_rom(struct pci_dev *pdev, size_t *size);
void pci_unmap_rom(struct pci_dev *pdev, void __iomem *rom);
size_t pci_get_rom_size(struct pci_dev *pdev, void __iomem *rom, size_t size);
void __iomem __must_check *pci_platform_rom(struct pci_dev *pdev, size_t *size);

/* Power management related routines */
int pci_save_state(struct pci_dev *dev);
void pci_restore_state(struct pci_dev *dev);
struct pci_saved_state *pci_store_saved_state(struct pci_dev *dev);
int pci_load_saved_state(struct pci_dev *dev,
			 struct pci_saved_state *state);
int pci_load_and_free_saved_state(struct pci_dev *dev,
				  struct pci_saved_state **state);
struct pci_cap_saved_state *pci_find_saved_cap(struct pci_dev *dev, char cap);
struct pci_cap_saved_state *pci_find_saved_ext_cap(struct pci_dev *dev,
						   u16 cap);
int pci_add_cap_save_buffer(struct pci_dev *dev, char cap, unsigned int size);
int pci_add_ext_cap_save_buffer(struct pci_dev *dev,
				u16 cap, unsigned int size);
int __pci_complete_power_transition(struct pci_dev *dev, pci_power_t state);
int pci_set_power_state(struct pci_dev *dev, pci_power_t state);
pci_power_t pci_choose_state(struct pci_dev *dev, pm_message_t state);
bool pci_pme_capable(struct pci_dev *dev, pci_power_t state);
void pci_pme_active(struct pci_dev *dev, bool enable);
int pci_enable_wake(struct pci_dev *dev, pci_power_t state, bool enable);
int pci_wake_from_d3(struct pci_dev *dev, bool enable);
int pci_prepare_to_sleep(struct pci_dev *dev);
int pci_back_from_sleep(struct pci_dev *dev);
bool pci_dev_run_wake(struct pci_dev *dev);
bool pci_check_pme_status(struct pci_dev *dev);
void pci_pme_wakeup_bus(struct pci_bus *bus);
void pci_d3cold_enable(struct pci_dev *dev);
void pci_d3cold_disable(struct pci_dev *dev);
bool pcie_relaxed_ordering_enabled(struct pci_dev *dev);

/* PCI Virtual Channel */
int pci_save_vc_state(struct pci_dev *dev);
void pci_restore_vc_state(struct pci_dev *dev);
void pci_allocate_vc_save_buffers(struct pci_dev *dev);

/* For use by arch with custom probe code */
void set_pcie_port_type(struct pci_dev *pdev);
void set_pcie_hotplug_bridge(struct pci_dev *pdev);

/* Functions for PCI Hotplug drivers to use */
int pci_bus_find_capability(struct pci_bus *bus, unsigned int devfn, int cap);
unsigned int pci_rescan_bus_bridge_resize(struct pci_dev *bridge);
unsigned int pci_rescan_bus(struct pci_bus *bus);
void pci_lock_rescan_remove(void);
void pci_unlock_rescan_remove(void);

/* Vital product data routines */
ssize_t pci_read_vpd(struct pci_dev *dev, loff_t pos, size_t count, void *buf);
ssize_t pci_write_vpd(struct pci_dev *dev, loff_t pos, size_t count, const void *buf);
int pci_set_vpd_size(struct pci_dev *dev, size_t len);

/* Helper functions for low-level code (drivers/pci/setup-[bus,res].c) */
resource_size_t pcibios_retrieve_fw_addr(struct pci_dev *dev, int idx);
void pci_bus_assign_resources(const struct pci_bus *bus);
void pci_bus_claim_resources(struct pci_bus *bus);
void pci_bus_size_bridges(struct pci_bus *bus);
int pci_claim_resource(struct pci_dev *, int);
int pci_claim_bridge_resource(struct pci_dev *bridge, int i);
void pci_assign_unassigned_resources(void);
void pci_assign_unassigned_bridge_resources(struct pci_dev *bridge);
void pci_assign_unassigned_bus_resources(struct pci_bus *bus);
void pci_assign_unassigned_root_bus_resources(struct pci_bus *bus);
void pdev_enable_device(struct pci_dev *);
int pci_enable_resources(struct pci_dev *, int mask);
<<<<<<< HEAD
void pci_fixup_irqs(u8 (*)(struct pci_dev *, u8 *),
		    int (*)(const struct pci_dev *, u8, u8));
=======
>>>>>>> bb176f67
void pci_assign_irq(struct pci_dev *dev);
struct resource *pci_find_resource(struct pci_dev *dev, struct resource *res);
#define HAVE_PCI_REQ_REGIONS	2
int __must_check pci_request_regions(struct pci_dev *, const char *);
int __must_check pci_request_regions_exclusive(struct pci_dev *, const char *);
void pci_release_regions(struct pci_dev *);
int __must_check pci_request_region(struct pci_dev *, int, const char *);
int __must_check pci_request_region_exclusive(struct pci_dev *, int, const char *);
void pci_release_region(struct pci_dev *, int);
int pci_request_selected_regions(struct pci_dev *, int, const char *);
int pci_request_selected_regions_exclusive(struct pci_dev *, int, const char *);
void pci_release_selected_regions(struct pci_dev *, int);

/* drivers/pci/bus.c */
struct pci_bus *pci_bus_get(struct pci_bus *bus);
void pci_bus_put(struct pci_bus *bus);
void pci_add_resource(struct list_head *resources, struct resource *res);
void pci_add_resource_offset(struct list_head *resources, struct resource *res,
			     resource_size_t offset);
void pci_free_resource_list(struct list_head *resources);
void pci_bus_add_resource(struct pci_bus *bus, struct resource *res,
			  unsigned int flags);
struct resource *pci_bus_resource_n(const struct pci_bus *bus, int n);
void pci_bus_remove_resources(struct pci_bus *bus);
int devm_request_pci_bus_resources(struct device *dev,
				   struct list_head *resources);

#define pci_bus_for_each_resource(bus, res, i)				\
	for (i = 0;							\
	    (res = pci_bus_resource_n(bus, i)) || i < PCI_BRIDGE_RESOURCE_NUM; \
	     i++)

int __must_check pci_bus_alloc_resource(struct pci_bus *bus,
			struct resource *res, resource_size_t size,
			resource_size_t align, resource_size_t min,
			unsigned long type_mask,
			resource_size_t (*alignf)(void *,
						  const struct resource *,
						  resource_size_t,
						  resource_size_t),
			void *alignf_data);


int pci_register_io_range(phys_addr_t addr, resource_size_t size);
unsigned long pci_address_to_pio(phys_addr_t addr);
phys_addr_t pci_pio_to_address(unsigned long pio);
int pci_remap_iospace(const struct resource *res, phys_addr_t phys_addr);
void pci_unmap_iospace(struct resource *res);
void __iomem *devm_pci_remap_cfgspace(struct device *dev,
				      resource_size_t offset,
				      resource_size_t size);
void __iomem *devm_pci_remap_cfg_resource(struct device *dev,
					  struct resource *res);

static inline pci_bus_addr_t pci_bus_address(struct pci_dev *pdev, int bar)
{
	struct pci_bus_region region;

	pcibios_resource_to_bus(pdev->bus, &region, &pdev->resource[bar]);
	return region.start;
}

/* Proper probing supporting hot-pluggable devices */
int __must_check __pci_register_driver(struct pci_driver *, struct module *,
				       const char *mod_name);

/*
 * pci_register_driver must be a macro so that KBUILD_MODNAME can be expanded
 */
#define pci_register_driver(driver)		\
	__pci_register_driver(driver, THIS_MODULE, KBUILD_MODNAME)

void pci_unregister_driver(struct pci_driver *dev);

/**
 * module_pci_driver() - Helper macro for registering a PCI driver
 * @__pci_driver: pci_driver struct
 *
 * Helper macro for PCI drivers which do not do anything special in module
 * init/exit. This eliminates a lot of boilerplate. Each module may only
 * use this macro once, and calling it replaces module_init() and module_exit()
 */
#define module_pci_driver(__pci_driver) \
	module_driver(__pci_driver, pci_register_driver, \
		       pci_unregister_driver)

/**
 * builtin_pci_driver() - Helper macro for registering a PCI driver
 * @__pci_driver: pci_driver struct
 *
 * Helper macro for PCI drivers which do not do anything special in their
 * init code. This eliminates a lot of boilerplate. Each driver may only
 * use this macro once, and calling it replaces device_initcall(...)
 */
#define builtin_pci_driver(__pci_driver) \
	builtin_driver(__pci_driver, pci_register_driver)

struct pci_driver *pci_dev_driver(const struct pci_dev *dev);
int pci_add_dynid(struct pci_driver *drv,
		  unsigned int vendor, unsigned int device,
		  unsigned int subvendor, unsigned int subdevice,
		  unsigned int class, unsigned int class_mask,
		  unsigned long driver_data);
const struct pci_device_id *pci_match_id(const struct pci_device_id *ids,
					 struct pci_dev *dev);
int pci_scan_bridge(struct pci_bus *bus, struct pci_dev *dev, int max,
		    int pass);

void pci_walk_bus(struct pci_bus *top, int (*cb)(struct pci_dev *, void *),
		  void *userdata);
int pci_cfg_space_size(struct pci_dev *dev);
unsigned char pci_bus_max_busnr(struct pci_bus *bus);
void pci_setup_bridge(struct pci_bus *bus);
resource_size_t pcibios_window_alignment(struct pci_bus *bus,
					 unsigned long type);
resource_size_t pcibios_iov_resource_alignment(struct pci_dev *dev, int resno);

#define PCI_VGA_STATE_CHANGE_BRIDGE (1 << 0)
#define PCI_VGA_STATE_CHANGE_DECODES (1 << 1)

int pci_set_vga_state(struct pci_dev *pdev, bool decode,
		      unsigned int command_bits, u32 flags);

#define PCI_IRQ_LEGACY		(1 << 0) /* allow legacy interrupts */
#define PCI_IRQ_MSI		(1 << 1) /* allow MSI interrupts */
#define PCI_IRQ_MSIX		(1 << 2) /* allow MSI-X interrupts */
#define PCI_IRQ_AFFINITY	(1 << 3) /* auto-assign affinity */
#define PCI_IRQ_ALL_TYPES \
	(PCI_IRQ_LEGACY | PCI_IRQ_MSI | PCI_IRQ_MSIX)

/* kmem_cache style wrapper around pci_alloc_consistent() */

#include <linux/pci-dma.h>
#include <linux/dmapool.h>

#define	pci_pool dma_pool
#define pci_pool_create(name, pdev, size, align, allocation) \
		dma_pool_create(name, &pdev->dev, size, align, allocation)
#define	pci_pool_destroy(pool) dma_pool_destroy(pool)
#define	pci_pool_alloc(pool, flags, handle) dma_pool_alloc(pool, flags, handle)
#define	pci_pool_zalloc(pool, flags, handle) \
		dma_pool_zalloc(pool, flags, handle)
#define	pci_pool_free(pool, vaddr, addr) dma_pool_free(pool, vaddr, addr)

struct msix_entry {
	u32	vector;	/* kernel uses to write allocated vector */
	u16	entry;	/* driver uses to specify entry, OS writes */
};

#ifdef CONFIG_PCI_MSI
int pci_msi_vec_count(struct pci_dev *dev);
void pci_disable_msi(struct pci_dev *dev);
int pci_msix_vec_count(struct pci_dev *dev);
void pci_disable_msix(struct pci_dev *dev);
void pci_restore_msi_state(struct pci_dev *dev);
int pci_msi_enabled(void);
int pci_enable_msi(struct pci_dev *dev);
int pci_enable_msix_range(struct pci_dev *dev, struct msix_entry *entries,
			  int minvec, int maxvec);
static inline int pci_enable_msix_exact(struct pci_dev *dev,
					struct msix_entry *entries, int nvec)
{
	int rc = pci_enable_msix_range(dev, entries, nvec, nvec);
	if (rc < 0)
		return rc;
	return 0;
}
int pci_alloc_irq_vectors_affinity(struct pci_dev *dev, unsigned int min_vecs,
				   unsigned int max_vecs, unsigned int flags,
				   const struct irq_affinity *affd);

void pci_free_irq_vectors(struct pci_dev *dev);
int pci_irq_vector(struct pci_dev *dev, unsigned int nr);
const struct cpumask *pci_irq_get_affinity(struct pci_dev *pdev, int vec);
int pci_irq_get_node(struct pci_dev *pdev, int vec);

#else
static inline int pci_msi_vec_count(struct pci_dev *dev) { return -ENOSYS; }
static inline void pci_disable_msi(struct pci_dev *dev) { }
static inline int pci_msix_vec_count(struct pci_dev *dev) { return -ENOSYS; }
static inline void pci_disable_msix(struct pci_dev *dev) { }
static inline void pci_restore_msi_state(struct pci_dev *dev) { }
static inline int pci_msi_enabled(void) { return 0; }
static inline int pci_enable_msi(struct pci_dev *dev)
{ return -ENOSYS; }
static inline int pci_enable_msix_range(struct pci_dev *dev,
		      struct msix_entry *entries, int minvec, int maxvec)
{ return -ENOSYS; }
static inline int pci_enable_msix_exact(struct pci_dev *dev,
		      struct msix_entry *entries, int nvec)
{ return -ENOSYS; }

static inline int
pci_alloc_irq_vectors_affinity(struct pci_dev *dev, unsigned int min_vecs,
			       unsigned int max_vecs, unsigned int flags,
			       const struct irq_affinity *aff_desc)
{
	if ((flags & PCI_IRQ_LEGACY) && min_vecs == 1 && dev->irq)
		return 1;
	return -ENOSPC;
}

static inline void pci_free_irq_vectors(struct pci_dev *dev)
{
}

static inline int pci_irq_vector(struct pci_dev *dev, unsigned int nr)
{
	if (WARN_ON_ONCE(nr > 0))
		return -EINVAL;
	return dev->irq;
}
static inline const struct cpumask *pci_irq_get_affinity(struct pci_dev *pdev,
		int vec)
{
	return cpu_possible_mask;
}

static inline int pci_irq_get_node(struct pci_dev *pdev, int vec)
{
	return first_online_node;
}
#endif

static inline int
pci_alloc_irq_vectors(struct pci_dev *dev, unsigned int min_vecs,
		      unsigned int max_vecs, unsigned int flags)
{
	return pci_alloc_irq_vectors_affinity(dev, min_vecs, max_vecs, flags,
					      NULL);
}

/**
 * pci_irqd_intx_xlate() - Translate PCI INTx value to an IRQ domain hwirq
 * @d: the INTx IRQ domain
 * @node: the DT node for the device whose interrupt we're translating
 * @intspec: the interrupt specifier data from the DT
 * @intsize: the number of entries in @intspec
 * @out_hwirq: pointer at which to write the hwirq number
 * @out_type: pointer at which to write the interrupt type
 *
 * Translate a PCI INTx interrupt number from device tree in the range 1-4, as
 * stored in the standard PCI_INTERRUPT_PIN register, to a value in the range
 * 0-3 suitable for use in a 4 entry IRQ domain. That is, subtract one from the
 * INTx value to obtain the hwirq number.
 *
 * Returns 0 on success, or -EINVAL if the interrupt specifier is out of range.
 */
static inline int pci_irqd_intx_xlate(struct irq_domain *d,
				      struct device_node *node,
				      const u32 *intspec,
				      unsigned int intsize,
				      unsigned long *out_hwirq,
				      unsigned int *out_type)
{
	const u32 intx = intspec[0];

	if (intx < PCI_INTERRUPT_INTA || intx > PCI_INTERRUPT_INTD)
		return -EINVAL;

	*out_hwirq = intx - PCI_INTERRUPT_INTA;
	return 0;
}

#ifdef CONFIG_PCIEPORTBUS
extern bool pcie_ports_disabled;
extern bool pcie_ports_auto;
#else
#define pcie_ports_disabled	true
#define pcie_ports_auto		false
#endif

#ifdef CONFIG_PCIEASPM
bool pcie_aspm_support_enabled(void);
#else
static inline bool pcie_aspm_support_enabled(void) { return false; }
#endif

#ifdef CONFIG_PCIEAER
void pci_no_aer(void);
bool pci_aer_available(void);
int pci_aer_init(struct pci_dev *dev);
#else
static inline void pci_no_aer(void) { }
static inline bool pci_aer_available(void) { return false; }
static inline int pci_aer_init(struct pci_dev *d) { return -ENODEV; }
#endif

#ifdef CONFIG_PCIE_ECRC
void pcie_set_ecrc_checking(struct pci_dev *dev);
void pcie_ecrc_get_policy(char *str);
#else
static inline void pcie_set_ecrc_checking(struct pci_dev *dev) { }
static inline void pcie_ecrc_get_policy(char *str) { }
#endif

#ifdef CONFIG_HT_IRQ
/* The functions a driver should call */
int  ht_create_irq(struct pci_dev *dev, int idx);
void ht_destroy_irq(unsigned int irq);
#endif /* CONFIG_HT_IRQ */

#ifdef CONFIG_PCI_ATS
/* Address Translation Service */
void pci_ats_init(struct pci_dev *dev);
int pci_enable_ats(struct pci_dev *dev, int ps);
void pci_disable_ats(struct pci_dev *dev);
int pci_ats_queue_depth(struct pci_dev *dev);
#else
static inline void pci_ats_init(struct pci_dev *d) { }
static inline int pci_enable_ats(struct pci_dev *d, int ps) { return -ENODEV; }
static inline void pci_disable_ats(struct pci_dev *d) { }
static inline int pci_ats_queue_depth(struct pci_dev *d) { return -ENODEV; }
#endif

#ifdef CONFIG_PCIE_PTM
int pci_enable_ptm(struct pci_dev *dev, u8 *granularity);
#else
static inline int pci_enable_ptm(struct pci_dev *dev, u8 *granularity)
{ return -EINVAL; }
#endif

void pci_cfg_access_lock(struct pci_dev *dev);
bool pci_cfg_access_trylock(struct pci_dev *dev);
void pci_cfg_access_unlock(struct pci_dev *dev);

/*
 * PCI domain support.  Sometimes called PCI segment (eg by ACPI),
 * a PCI domain is defined to be a set of PCI buses which share
 * configuration space.
 */
#ifdef CONFIG_PCI_DOMAINS
extern int pci_domains_supported;
int pci_get_new_domain_nr(void);
#else
enum { pci_domains_supported = 0 };
static inline int pci_domain_nr(struct pci_bus *bus) { return 0; }
static inline int pci_proc_domain(struct pci_bus *bus) { return 0; }
static inline int pci_get_new_domain_nr(void) { return -ENOSYS; }
#endif /* CONFIG_PCI_DOMAINS */

/*
 * Generic implementation for PCI domain support. If your
 * architecture does not need custom management of PCI
 * domains then this implementation will be used
 */
#ifdef CONFIG_PCI_DOMAINS_GENERIC
static inline int pci_domain_nr(struct pci_bus *bus)
{
	return bus->domain_nr;
}
#ifdef CONFIG_ACPI
int acpi_pci_bus_find_domain_nr(struct pci_bus *bus);
#else
static inline int acpi_pci_bus_find_domain_nr(struct pci_bus *bus)
{ return 0; }
#endif
int pci_bus_find_domain_nr(struct pci_bus *bus, struct device *parent);
#endif

/* some architectures require additional setup to direct VGA traffic */
typedef int (*arch_set_vga_state_t)(struct pci_dev *pdev, bool decode,
		      unsigned int command_bits, u32 flags);
void pci_register_set_vga_state(arch_set_vga_state_t func);

static inline int
pci_request_io_regions(struct pci_dev *pdev, const char *name)
{
	return pci_request_selected_regions(pdev,
			    pci_select_bars(pdev, IORESOURCE_IO), name);
}

static inline void
pci_release_io_regions(struct pci_dev *pdev)
{
	return pci_release_selected_regions(pdev,
			    pci_select_bars(pdev, IORESOURCE_IO));
}

static inline int
pci_request_mem_regions(struct pci_dev *pdev, const char *name)
{
	return pci_request_selected_regions(pdev,
			    pci_select_bars(pdev, IORESOURCE_MEM), name);
}

static inline void
pci_release_mem_regions(struct pci_dev *pdev)
{
	return pci_release_selected_regions(pdev,
			    pci_select_bars(pdev, IORESOURCE_MEM));
}

#else /* CONFIG_PCI is not enabled */

static inline void pci_set_flags(int flags) { }
static inline void pci_add_flags(int flags) { }
static inline void pci_clear_flags(int flags) { }
static inline int pci_has_flag(int flag) { return 0; }

/*
 *  If the system does not have PCI, clearly these return errors.  Define
 *  these as simple inline functions to avoid hair in drivers.
 */

#define _PCI_NOP(o, s, t) \
	static inline int pci_##o##_config_##s(struct pci_dev *dev, \
						int where, t val) \
		{ return PCIBIOS_FUNC_NOT_SUPPORTED; }

#define _PCI_NOP_ALL(o, x)	_PCI_NOP(o, byte, u8 x) \
				_PCI_NOP(o, word, u16 x) \
				_PCI_NOP(o, dword, u32 x)
_PCI_NOP_ALL(read, *)
_PCI_NOP_ALL(write,)

static inline struct pci_dev *pci_get_device(unsigned int vendor,
					     unsigned int device,
					     struct pci_dev *from)
{ return NULL; }

static inline struct pci_dev *pci_get_subsys(unsigned int vendor,
					     unsigned int device,
					     unsigned int ss_vendor,
					     unsigned int ss_device,
					     struct pci_dev *from)
{ return NULL; }

static inline struct pci_dev *pci_get_class(unsigned int class,
					    struct pci_dev *from)
{ return NULL; }

#define pci_dev_present(ids)	(0)
#define no_pci_devices()	(1)
#define pci_dev_put(dev)	do { } while (0)

static inline void pci_set_master(struct pci_dev *dev) { }
static inline int pci_enable_device(struct pci_dev *dev) { return -EIO; }
static inline void pci_disable_device(struct pci_dev *dev) { }
static inline int pci_assign_resource(struct pci_dev *dev, int i)
{ return -EBUSY; }
static inline int __pci_register_driver(struct pci_driver *drv,
					struct module *owner)
{ return 0; }
static inline int pci_register_driver(struct pci_driver *drv)
{ return 0; }
static inline void pci_unregister_driver(struct pci_driver *drv) { }
static inline int pci_find_capability(struct pci_dev *dev, int cap)
{ return 0; }
static inline int pci_find_next_capability(struct pci_dev *dev, u8 post,
					   int cap)
{ return 0; }
static inline int pci_find_ext_capability(struct pci_dev *dev, int cap)
{ return 0; }

/* Power management related routines */
static inline int pci_save_state(struct pci_dev *dev) { return 0; }
static inline void pci_restore_state(struct pci_dev *dev) { }
static inline int pci_set_power_state(struct pci_dev *dev, pci_power_t state)
{ return 0; }
static inline int pci_wake_from_d3(struct pci_dev *dev, bool enable)
{ return 0; }
static inline pci_power_t pci_choose_state(struct pci_dev *dev,
					   pm_message_t state)
{ return PCI_D0; }
static inline int pci_enable_wake(struct pci_dev *dev, pci_power_t state,
				  int enable)
{ return 0; }

static inline struct resource *pci_find_resource(struct pci_dev *dev,
						 struct resource *res)
{ return NULL; }
static inline int pci_request_regions(struct pci_dev *dev, const char *res_name)
{ return -EIO; }
static inline void pci_release_regions(struct pci_dev *dev) { }

static inline unsigned long pci_address_to_pio(phys_addr_t addr) { return -1; }

static inline void pci_block_cfg_access(struct pci_dev *dev) { }
static inline int pci_block_cfg_access_in_atomic(struct pci_dev *dev)
{ return 0; }
static inline void pci_unblock_cfg_access(struct pci_dev *dev) { }

static inline struct pci_bus *pci_find_next_bus(const struct pci_bus *from)
{ return NULL; }
static inline struct pci_dev *pci_get_slot(struct pci_bus *bus,
						unsigned int devfn)
{ return NULL; }
static inline struct pci_dev *pci_get_bus_and_slot(unsigned int bus,
						unsigned int devfn)
{ return NULL; }

static inline int pci_domain_nr(struct pci_bus *bus) { return 0; }
static inline struct pci_dev *pci_dev_get(struct pci_dev *dev) { return NULL; }
static inline int pci_get_new_domain_nr(void) { return -ENOSYS; }

#define dev_is_pci(d) (false)
#define dev_is_pf(d) (false)
static inline bool pci_acs_enabled(struct pci_dev *pdev, u16 acs_flags)
{ return false; }
#endif /* CONFIG_PCI */

/* Include architecture-dependent settings and functions */

#include <asm/pci.h>

/* These two functions provide almost identical functionality. Depennding
 * on the architecture, one will be implemented as a wrapper around the
 * other (in drivers/pci/mmap.c).
 *
 * pci_mmap_resource_range() maps a specific BAR, and vm->vm_pgoff
 * is expected to be an offset within that region.
 *
 * pci_mmap_page_range() is the legacy architecture-specific interface,
 * which accepts a "user visible" resource address converted by
 * pci_resource_to_user(), as used in the legacy mmap() interface in
 * /proc/bus/pci/.
 */
int pci_mmap_resource_range(struct pci_dev *dev, int bar,
			    struct vm_area_struct *vma,
			    enum pci_mmap_state mmap_state, int write_combine);
int pci_mmap_page_range(struct pci_dev *pdev, int bar,
			struct vm_area_struct *vma,
			enum pci_mmap_state mmap_state, int write_combine);

#ifndef arch_can_pci_mmap_wc
#define arch_can_pci_mmap_wc()		0
#endif

#ifndef arch_can_pci_mmap_io
#define arch_can_pci_mmap_io()		0
#define pci_iobar_pfn(pdev, bar, vma) (-EINVAL)
#else
int pci_iobar_pfn(struct pci_dev *pdev, int bar, struct vm_area_struct *vma);
#endif

#ifndef pci_root_bus_fwnode
#define pci_root_bus_fwnode(bus)	NULL
#endif

/* these helpers provide future and backwards compatibility
 * for accessing popular PCI BAR info */
#define pci_resource_start(dev, bar)	((dev)->resource[(bar)].start)
#define pci_resource_end(dev, bar)	((dev)->resource[(bar)].end)
#define pci_resource_flags(dev, bar)	((dev)->resource[(bar)].flags)
#define pci_resource_len(dev,bar) \
	((pci_resource_start((dev), (bar)) == 0 &&	\
	  pci_resource_end((dev), (bar)) ==		\
	  pci_resource_start((dev), (bar))) ? 0 :	\
							\
	 (pci_resource_end((dev), (bar)) -		\
	  pci_resource_start((dev), (bar)) + 1))

/* Similar to the helpers above, these manipulate per-pci_dev
 * driver-specific data.  They are really just a wrapper around
 * the generic device structure functions of these calls.
 */
static inline void *pci_get_drvdata(struct pci_dev *pdev)
{
	return dev_get_drvdata(&pdev->dev);
}

static inline void pci_set_drvdata(struct pci_dev *pdev, void *data)
{
	dev_set_drvdata(&pdev->dev, data);
}

/* If you want to know what to call your pci_dev, ask this function.
 * Again, it's a wrapper around the generic device.
 */
static inline const char *pci_name(const struct pci_dev *pdev)
{
	return dev_name(&pdev->dev);
}


/* Some archs don't want to expose struct resource to userland as-is
 * in sysfs and /proc
 */
#ifdef HAVE_ARCH_PCI_RESOURCE_TO_USER
void pci_resource_to_user(const struct pci_dev *dev, int bar,
			  const struct resource *rsrc,
			  resource_size_t *start, resource_size_t *end);
#else
static inline void pci_resource_to_user(const struct pci_dev *dev, int bar,
		const struct resource *rsrc, resource_size_t *start,
		resource_size_t *end)
{
	*start = rsrc->start;
	*end = rsrc->end;
}
#endif /* HAVE_ARCH_PCI_RESOURCE_TO_USER */


/*
 *  The world is not perfect and supplies us with broken PCI devices.
 *  For at least a part of these bugs we need a work-around, so both
 *  generic (drivers/pci/quirks.c) and per-architecture code can define
 *  fixup hooks to be called for particular buggy devices.
 */

struct pci_fixup {
	u16 vendor;		/* You can use PCI_ANY_ID here of course */
	u16 device;		/* You can use PCI_ANY_ID here of course */
	u32 class;		/* You can use PCI_ANY_ID here too */
	unsigned int class_shift;	/* should be 0, 8, 16 */
	void (*hook)(struct pci_dev *dev);
};

enum pci_fixup_pass {
	pci_fixup_early,	/* Before probing BARs */
	pci_fixup_header,	/* After reading configuration header */
	pci_fixup_final,	/* Final phase of device fixups */
	pci_fixup_enable,	/* pci_enable_device() time */
	pci_fixup_resume,	/* pci_device_resume() */
	pci_fixup_suspend,	/* pci_device_suspend() */
	pci_fixup_resume_early, /* pci_device_resume_early() */
	pci_fixup_suspend_late,	/* pci_device_suspend_late() */
};

/* Anonymous variables would be nice... */
#define DECLARE_PCI_FIXUP_SECTION(section, name, vendor, device, class,	\
				  class_shift, hook)			\
	static const struct pci_fixup __PASTE(__pci_fixup_##name,__LINE__) __used	\
	__attribute__((__section__(#section), aligned((sizeof(void *)))))    \
		= { vendor, device, class, class_shift, hook };

#define DECLARE_PCI_FIXUP_CLASS_EARLY(vendor, device, class,		\
					 class_shift, hook)		\
	DECLARE_PCI_FIXUP_SECTION(.pci_fixup_early,			\
		hook, vendor, device, class, class_shift, hook)
#define DECLARE_PCI_FIXUP_CLASS_HEADER(vendor, device, class,		\
					 class_shift, hook)		\
	DECLARE_PCI_FIXUP_SECTION(.pci_fixup_header,			\
		hook, vendor, device, class, class_shift, hook)
#define DECLARE_PCI_FIXUP_CLASS_FINAL(vendor, device, class,		\
					 class_shift, hook)		\
	DECLARE_PCI_FIXUP_SECTION(.pci_fixup_final,			\
		hook, vendor, device, class, class_shift, hook)
#define DECLARE_PCI_FIXUP_CLASS_ENABLE(vendor, device, class,		\
					 class_shift, hook)		\
	DECLARE_PCI_FIXUP_SECTION(.pci_fixup_enable,			\
		hook, vendor, device, class, class_shift, hook)
#define DECLARE_PCI_FIXUP_CLASS_RESUME(vendor, device, class,		\
					 class_shift, hook)		\
	DECLARE_PCI_FIXUP_SECTION(.pci_fixup_resume,			\
		resume##hook, vendor, device, class,	\
		class_shift, hook)
#define DECLARE_PCI_FIXUP_CLASS_RESUME_EARLY(vendor, device, class,	\
					 class_shift, hook)		\
	DECLARE_PCI_FIXUP_SECTION(.pci_fixup_resume_early,		\
		resume_early##hook, vendor, device,	\
		class, class_shift, hook)
#define DECLARE_PCI_FIXUP_CLASS_SUSPEND(vendor, device, class,		\
					 class_shift, hook)		\
	DECLARE_PCI_FIXUP_SECTION(.pci_fixup_suspend,			\
		suspend##hook, vendor, device, class,	\
		class_shift, hook)
#define DECLARE_PCI_FIXUP_CLASS_SUSPEND_LATE(vendor, device, class,	\
					 class_shift, hook)		\
	DECLARE_PCI_FIXUP_SECTION(.pci_fixup_suspend_late,		\
		suspend_late##hook, vendor, device,	\
		class, class_shift, hook)

#define DECLARE_PCI_FIXUP_EARLY(vendor, device, hook)			\
	DECLARE_PCI_FIXUP_SECTION(.pci_fixup_early,			\
		hook, vendor, device, PCI_ANY_ID, 0, hook)
#define DECLARE_PCI_FIXUP_HEADER(vendor, device, hook)			\
	DECLARE_PCI_FIXUP_SECTION(.pci_fixup_header,			\
		hook, vendor, device, PCI_ANY_ID, 0, hook)
#define DECLARE_PCI_FIXUP_FINAL(vendor, device, hook)			\
	DECLARE_PCI_FIXUP_SECTION(.pci_fixup_final,			\
		hook, vendor, device, PCI_ANY_ID, 0, hook)
#define DECLARE_PCI_FIXUP_ENABLE(vendor, device, hook)			\
	DECLARE_PCI_FIXUP_SECTION(.pci_fixup_enable,			\
		hook, vendor, device, PCI_ANY_ID, 0, hook)
#define DECLARE_PCI_FIXUP_RESUME(vendor, device, hook)			\
	DECLARE_PCI_FIXUP_SECTION(.pci_fixup_resume,			\
		resume##hook, vendor, device,		\
		PCI_ANY_ID, 0, hook)
#define DECLARE_PCI_FIXUP_RESUME_EARLY(vendor, device, hook)		\
	DECLARE_PCI_FIXUP_SECTION(.pci_fixup_resume_early,		\
		resume_early##hook, vendor, device,	\
		PCI_ANY_ID, 0, hook)
#define DECLARE_PCI_FIXUP_SUSPEND(vendor, device, hook)			\
	DECLARE_PCI_FIXUP_SECTION(.pci_fixup_suspend,			\
		suspend##hook, vendor, device,		\
		PCI_ANY_ID, 0, hook)
#define DECLARE_PCI_FIXUP_SUSPEND_LATE(vendor, device, hook)		\
	DECLARE_PCI_FIXUP_SECTION(.pci_fixup_suspend_late,		\
		suspend_late##hook, vendor, device,	\
		PCI_ANY_ID, 0, hook)

#ifdef CONFIG_PCI_QUIRKS
void pci_fixup_device(enum pci_fixup_pass pass, struct pci_dev *dev);
int pci_dev_specific_acs_enabled(struct pci_dev *dev, u16 acs_flags);
int pci_dev_specific_enable_acs(struct pci_dev *dev);
#else
static inline void pci_fixup_device(enum pci_fixup_pass pass,
				    struct pci_dev *dev) { }
static inline int pci_dev_specific_acs_enabled(struct pci_dev *dev,
					       u16 acs_flags)
{
	return -ENOTTY;
}
static inline int pci_dev_specific_enable_acs(struct pci_dev *dev)
{
	return -ENOTTY;
}
#endif

void __iomem *pcim_iomap(struct pci_dev *pdev, int bar, unsigned long maxlen);
void pcim_iounmap(struct pci_dev *pdev, void __iomem *addr);
void __iomem * const *pcim_iomap_table(struct pci_dev *pdev);
int pcim_iomap_regions(struct pci_dev *pdev, int mask, const char *name);
int pcim_iomap_regions_request_all(struct pci_dev *pdev, int mask,
				   const char *name);
void pcim_iounmap_regions(struct pci_dev *pdev, int mask);

extern int pci_pci_problems;
#define PCIPCI_FAIL		1	/* No PCI PCI DMA */
#define PCIPCI_TRITON		2
#define PCIPCI_NATOMA		4
#define PCIPCI_VIAETBF		8
#define PCIPCI_VSFX		16
#define PCIPCI_ALIMAGIK		32	/* Need low latency setting */
#define PCIAGP_FAIL		64	/* No PCI to AGP DMA */

extern unsigned long pci_cardbus_io_size;
extern unsigned long pci_cardbus_mem_size;
extern u8 pci_dfl_cache_line_size;
extern u8 pci_cache_line_size;

extern unsigned long pci_hotplug_io_size;
extern unsigned long pci_hotplug_mem_size;
extern unsigned long pci_hotplug_bus_size;

/* Architecture-specific versions may override these (weak) */
void pcibios_disable_device(struct pci_dev *dev);
void pcibios_set_master(struct pci_dev *dev);
int pcibios_set_pcie_reset_state(struct pci_dev *dev,
				 enum pcie_reset_state state);
int pcibios_add_device(struct pci_dev *dev);
void pcibios_release_device(struct pci_dev *dev);
void pcibios_penalize_isa_irq(int irq, int active);
int pcibios_alloc_irq(struct pci_dev *dev);
void pcibios_free_irq(struct pci_dev *dev);

#ifdef CONFIG_HIBERNATE_CALLBACKS
extern struct dev_pm_ops pcibios_pm_ops;
#endif

#if defined(CONFIG_PCI_MMCONFIG) || defined(CONFIG_ACPI_MCFG)
void __init pci_mmcfg_early_init(void);
void __init pci_mmcfg_late_init(void);
#else
static inline void pci_mmcfg_early_init(void) { }
static inline void pci_mmcfg_late_init(void) { }
#endif

int pci_ext_cfg_avail(void);

void __iomem *pci_ioremap_bar(struct pci_dev *pdev, int bar);
void __iomem *pci_ioremap_wc_bar(struct pci_dev *pdev, int bar);

#ifdef CONFIG_PCI_IOV
int pci_iov_virtfn_bus(struct pci_dev *dev, int id);
int pci_iov_virtfn_devfn(struct pci_dev *dev, int id);

int pci_enable_sriov(struct pci_dev *dev, int nr_virtfn);
void pci_disable_sriov(struct pci_dev *dev);
int pci_iov_add_virtfn(struct pci_dev *dev, int id, int reset);
void pci_iov_remove_virtfn(struct pci_dev *dev, int id, int reset);
int pci_num_vf(struct pci_dev *dev);
int pci_vfs_assigned(struct pci_dev *dev);
int pci_sriov_set_totalvfs(struct pci_dev *dev, u16 numvfs);
int pci_sriov_get_totalvfs(struct pci_dev *dev);
resource_size_t pci_iov_resource_size(struct pci_dev *dev, int resno);
#else
static inline int pci_iov_virtfn_bus(struct pci_dev *dev, int id)
{
	return -ENOSYS;
}
static inline int pci_iov_virtfn_devfn(struct pci_dev *dev, int id)
{
	return -ENOSYS;
}
static inline int pci_enable_sriov(struct pci_dev *dev, int nr_virtfn)
{ return -ENODEV; }
static inline int pci_iov_add_virtfn(struct pci_dev *dev, int id, int reset)
{
	return -ENOSYS;
}
static inline void pci_iov_remove_virtfn(struct pci_dev *dev,
					 int id, int reset) { }
static inline void pci_disable_sriov(struct pci_dev *dev) { }
static inline int pci_num_vf(struct pci_dev *dev) { return 0; }
static inline int pci_vfs_assigned(struct pci_dev *dev)
{ return 0; }
static inline int pci_sriov_set_totalvfs(struct pci_dev *dev, u16 numvfs)
{ return 0; }
static inline int pci_sriov_get_totalvfs(struct pci_dev *dev)
{ return 0; }
static inline resource_size_t pci_iov_resource_size(struct pci_dev *dev, int resno)
{ return 0; }
#endif

#if defined(CONFIG_HOTPLUG_PCI) || defined(CONFIG_HOTPLUG_PCI_MODULE)
void pci_hp_create_module_link(struct pci_slot *pci_slot);
void pci_hp_remove_module_link(struct pci_slot *pci_slot);
#endif

/**
 * pci_pcie_cap - get the saved PCIe capability offset
 * @dev: PCI device
 *
 * PCIe capability offset is calculated at PCI device initialization
 * time and saved in the data structure. This function returns saved
 * PCIe capability offset. Using this instead of pci_find_capability()
 * reduces unnecessary search in the PCI configuration space. If you
 * need to calculate PCIe capability offset from raw device for some
 * reasons, please use pci_find_capability() instead.
 */
static inline int pci_pcie_cap(struct pci_dev *dev)
{
	return dev->pcie_cap;
}

/**
 * pci_is_pcie - check if the PCI device is PCI Express capable
 * @dev: PCI device
 *
 * Returns: true if the PCI device is PCI Express capable, false otherwise.
 */
static inline bool pci_is_pcie(struct pci_dev *dev)
{
	return pci_pcie_cap(dev);
}

/**
 * pcie_caps_reg - get the PCIe Capabilities Register
 * @dev: PCI device
 */
static inline u16 pcie_caps_reg(const struct pci_dev *dev)
{
	return dev->pcie_flags_reg;
}

/**
 * pci_pcie_type - get the PCIe device/port type
 * @dev: PCI device
 */
static inline int pci_pcie_type(const struct pci_dev *dev)
{
	return (pcie_caps_reg(dev) & PCI_EXP_FLAGS_TYPE) >> 4;
}

static inline struct pci_dev *pcie_find_root_port(struct pci_dev *dev)
{
	while (1) {
		if (!pci_is_pcie(dev))
			break;
		if (pci_pcie_type(dev) == PCI_EXP_TYPE_ROOT_PORT)
			return dev;
		if (!dev->bus->self)
			break;
		dev = dev->bus->self;
	}
	return NULL;
}

void pci_request_acs(void);
bool pci_acs_enabled(struct pci_dev *pdev, u16 acs_flags);
bool pci_acs_path_enabled(struct pci_dev *start,
			  struct pci_dev *end, u16 acs_flags);

#define PCI_VPD_LRDT			0x80	/* Large Resource Data Type */
#define PCI_VPD_LRDT_ID(x)		((x) | PCI_VPD_LRDT)

/* Large Resource Data Type Tag Item Names */
#define PCI_VPD_LTIN_ID_STRING		0x02	/* Identifier String */
#define PCI_VPD_LTIN_RO_DATA		0x10	/* Read-Only Data */
#define PCI_VPD_LTIN_RW_DATA		0x11	/* Read-Write Data */

#define PCI_VPD_LRDT_ID_STRING		PCI_VPD_LRDT_ID(PCI_VPD_LTIN_ID_STRING)
#define PCI_VPD_LRDT_RO_DATA		PCI_VPD_LRDT_ID(PCI_VPD_LTIN_RO_DATA)
#define PCI_VPD_LRDT_RW_DATA		PCI_VPD_LRDT_ID(PCI_VPD_LTIN_RW_DATA)

/* Small Resource Data Type Tag Item Names */
#define PCI_VPD_STIN_END		0x0f	/* End */

#define PCI_VPD_SRDT_END		(PCI_VPD_STIN_END << 3)

#define PCI_VPD_SRDT_TIN_MASK		0x78
#define PCI_VPD_SRDT_LEN_MASK		0x07
#define PCI_VPD_LRDT_TIN_MASK		0x7f

#define PCI_VPD_LRDT_TAG_SIZE		3
#define PCI_VPD_SRDT_TAG_SIZE		1

#define PCI_VPD_INFO_FLD_HDR_SIZE	3

#define PCI_VPD_RO_KEYWORD_PARTNO	"PN"
#define PCI_VPD_RO_KEYWORD_MFR_ID	"MN"
#define PCI_VPD_RO_KEYWORD_VENDOR0	"V0"
#define PCI_VPD_RO_KEYWORD_CHKSUM	"RV"

/**
 * pci_vpd_lrdt_size - Extracts the Large Resource Data Type length
 * @lrdt: Pointer to the beginning of the Large Resource Data Type tag
 *
 * Returns the extracted Large Resource Data Type length.
 */
static inline u16 pci_vpd_lrdt_size(const u8 *lrdt)
{
	return (u16)lrdt[1] + ((u16)lrdt[2] << 8);
}

/**
 * pci_vpd_lrdt_tag - Extracts the Large Resource Data Type Tag Item
 * @lrdt: Pointer to the beginning of the Large Resource Data Type tag
 *
 * Returns the extracted Large Resource Data Type Tag item.
 */
static inline u16 pci_vpd_lrdt_tag(const u8 *lrdt)
{
    return (u16)(lrdt[0] & PCI_VPD_LRDT_TIN_MASK);
}

/**
 * pci_vpd_srdt_size - Extracts the Small Resource Data Type length
 * @srdt: Pointer to the beginning of the Small Resource Data Type tag
 *
 * Returns the extracted Small Resource Data Type length.
 */
static inline u8 pci_vpd_srdt_size(const u8 *srdt)
{
	return (*srdt) & PCI_VPD_SRDT_LEN_MASK;
}

/**
 * pci_vpd_srdt_tag - Extracts the Small Resource Data Type Tag Item
 * @srdt: Pointer to the beginning of the Small Resource Data Type tag
 *
 * Returns the extracted Small Resource Data Type Tag Item.
 */
static inline u8 pci_vpd_srdt_tag(const u8 *srdt)
{
	return ((*srdt) & PCI_VPD_SRDT_TIN_MASK) >> 3;
}

/**
 * pci_vpd_info_field_size - Extracts the information field length
 * @lrdt: Pointer to the beginning of an information field header
 *
 * Returns the extracted information field length.
 */
static inline u8 pci_vpd_info_field_size(const u8 *info_field)
{
	return info_field[2];
}

/**
 * pci_vpd_find_tag - Locates the Resource Data Type tag provided
 * @buf: Pointer to buffered vpd data
 * @off: The offset into the buffer at which to begin the search
 * @len: The length of the vpd buffer
 * @rdt: The Resource Data Type to search for
 *
 * Returns the index where the Resource Data Type was found or
 * -ENOENT otherwise.
 */
int pci_vpd_find_tag(const u8 *buf, unsigned int off, unsigned int len, u8 rdt);

/**
 * pci_vpd_find_info_keyword - Locates an information field keyword in the VPD
 * @buf: Pointer to buffered vpd data
 * @off: The offset into the buffer at which to begin the search
 * @len: The length of the buffer area, relative to off, in which to search
 * @kw: The keyword to search for
 *
 * Returns the index where the information field keyword was found or
 * -ENOENT otherwise.
 */
int pci_vpd_find_info_keyword(const u8 *buf, unsigned int off,
			      unsigned int len, const char *kw);

/* PCI <-> OF binding helpers */
#ifdef CONFIG_OF
struct device_node;
struct irq_domain;
void pci_set_of_node(struct pci_dev *dev);
void pci_release_of_node(struct pci_dev *dev);
void pci_set_bus_of_node(struct pci_bus *bus);
void pci_release_bus_of_node(struct pci_bus *bus);
struct irq_domain *pci_host_bridge_of_msi_domain(struct pci_bus *bus);

/* Arch may override this (weak) */
struct device_node *pcibios_get_phb_of_node(struct pci_bus *bus);

static inline struct device_node *
pci_device_to_OF_node(const struct pci_dev *pdev)
{
	return pdev ? pdev->dev.of_node : NULL;
}

static inline struct device_node *pci_bus_to_OF_node(struct pci_bus *bus)
{
	return bus ? bus->dev.of_node : NULL;
}

#else /* CONFIG_OF */
static inline void pci_set_of_node(struct pci_dev *dev) { }
static inline void pci_release_of_node(struct pci_dev *dev) { }
static inline void pci_set_bus_of_node(struct pci_bus *bus) { }
static inline void pci_release_bus_of_node(struct pci_bus *bus) { }
static inline struct device_node *
pci_device_to_OF_node(const struct pci_dev *pdev) { return NULL; }
static inline struct irq_domain *
pci_host_bridge_of_msi_domain(struct pci_bus *bus) { return NULL; }
#endif  /* CONFIG_OF */

#ifdef CONFIG_ACPI
struct irq_domain *pci_host_bridge_acpi_msi_domain(struct pci_bus *bus);

void
pci_msi_register_fwnode_provider(struct fwnode_handle *(*fn)(struct device *));
#else
static inline struct irq_domain *
pci_host_bridge_acpi_msi_domain(struct pci_bus *bus) { return NULL; }
#endif

#ifdef CONFIG_EEH
static inline struct eeh_dev *pci_dev_to_eeh_dev(struct pci_dev *pdev)
{
	return pdev->dev.archdata.edev;
}
#endif

void pci_add_dma_alias(struct pci_dev *dev, u8 devfn);
bool pci_devs_are_dma_aliases(struct pci_dev *dev1, struct pci_dev *dev2);
int pci_for_each_dma_alias(struct pci_dev *pdev,
			   int (*fn)(struct pci_dev *pdev,
				     u16 alias, void *data), void *data);

/* helper functions for operation of device flag */
static inline void pci_set_dev_assigned(struct pci_dev *pdev)
{
	pdev->dev_flags |= PCI_DEV_FLAGS_ASSIGNED;
}
static inline void pci_clear_dev_assigned(struct pci_dev *pdev)
{
	pdev->dev_flags &= ~PCI_DEV_FLAGS_ASSIGNED;
}
static inline bool pci_is_dev_assigned(struct pci_dev *pdev)
{
	return (pdev->dev_flags & PCI_DEV_FLAGS_ASSIGNED) == PCI_DEV_FLAGS_ASSIGNED;
}

/**
 * pci_ari_enabled - query ARI forwarding status
 * @bus: the PCI bus
 *
 * Returns true if ARI forwarding is enabled.
 */
static inline bool pci_ari_enabled(struct pci_bus *bus)
{
	return bus->self && bus->self->ari_enabled;
}

/**
 * pci_is_thunderbolt_attached - whether device is on a Thunderbolt daisy chain
 * @pdev: PCI device to check
 *
 * Walk upwards from @pdev and check for each encountered bridge if it's part
 * of a Thunderbolt controller.  Reaching the host bridge means @pdev is not
 * Thunderbolt-attached.  (But rather soldered to the mainboard usually.)
 */
static inline bool pci_is_thunderbolt_attached(struct pci_dev *pdev)
{
	struct pci_dev *parent = pdev;

	if (pdev->is_thunderbolt)
		return true;

	while ((parent = pci_upstream_bridge(parent)))
		if (parent->is_thunderbolt)
			return true;

	return false;
}

/* provide the legacy pci_dma_* API */
#include <linux/pci-dma-compat.h>

#endif /* LINUX_PCI_H */<|MERGE_RESOLUTION|>--- conflicted
+++ resolved
@@ -1187,11 +1187,6 @@
 void pci_assign_unassigned_root_bus_resources(struct pci_bus *bus);
 void pdev_enable_device(struct pci_dev *);
 int pci_enable_resources(struct pci_dev *, int mask);
-<<<<<<< HEAD
-void pci_fixup_irqs(u8 (*)(struct pci_dev *, u8 *),
-		    int (*)(const struct pci_dev *, u8, u8));
-=======
->>>>>>> bb176f67
 void pci_assign_irq(struct pci_dev *dev);
 struct resource *pci_find_resource(struct pci_dev *dev, struct resource *res);
 #define HAVE_PCI_REQ_REGIONS	2
