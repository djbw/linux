# SPDX-License-Identifier: GPL-2.0-only
# Helper to resolve issues with configs that have SPI enabled but I2C
# modular, meaning we can't build the codec driver in with I2C support.
# We use an ordered list of conditional defaults to pick the appropriate
# setting - SPI can't be modular so that case doesn't need to be covered.
config SND_SOC_I2C_AND_SPI
	tristate
	default m if I2C=m
	default y if I2C=y
	default y if SPI_MASTER=y

menu "CODEC drivers"

config SND_SOC_ALL_CODECS
	tristate "Build all ASoC CODEC drivers"
	depends on COMPILE_TEST
	imply SND_SOC_88PM860X
	imply SND_SOC_L3
	imply SND_SOC_AB8500_CODEC
	imply SND_SOC_AC97_CODEC
	imply SND_SOC_AD1836
	imply SND_SOC_AD193X_SPI
	imply SND_SOC_AD193X_I2C
	imply SND_SOC_AD1980
	imply SND_SOC_AD73311
	imply SND_SOC_ADAU1372_I2C
	imply SND_SOC_ADAU1372_SPI
	imply SND_SOC_ADAU1373
	imply SND_SOC_ADAU1761_I2C
	imply SND_SOC_ADAU1761_SPI
	imply SND_SOC_ADAU1781_I2C
	imply SND_SOC_ADAU1781_SPI
	imply SND_SOC_ADAV801
	imply SND_SOC_ADAV803
	imply SND_SOC_ADAU1977_SPI
	imply SND_SOC_ADAU1977_I2C
	imply SND_SOC_ADAU1701
	imply SND_SOC_ADAU7002
	imply SND_SOC_ADAU7118_I2C
	imply SND_SOC_ADAU7118_HW
	imply SND_SOC_ADS117X
	imply SND_SOC_AK4104
	imply SND_SOC_AK4118
	imply SND_SOC_AK4375
	imply SND_SOC_AK4458
	imply SND_SOC_AK4535
	imply SND_SOC_AK4554
	imply SND_SOC_AK4613
	imply SND_SOC_AK4641
	imply SND_SOC_AK4642
	imply SND_SOC_AK4671
	imply SND_SOC_AK5386
	imply SND_SOC_AK5558
	imply SND_SOC_ALC5623
	imply SND_SOC_ALC5632
	imply SND_SOC_AW8738
	imply SND_SOC_AW88395
	imply SND_SOC_BT_SCO
	imply SND_SOC_BD28623
	imply SND_SOC_CQ0093VC
	imply SND_SOC_CROS_EC_CODEC
	imply SND_SOC_CS35L32
	imply SND_SOC_CS35L33
	imply SND_SOC_CS35L34
	imply SND_SOC_CS35L35
	imply SND_SOC_CS35L36
	imply SND_SOC_CS35L41_SPI
	imply SND_SOC_CS35L41_I2C
	imply SND_SOC_CS35L45_I2C
	imply SND_SOC_CS35L45_SPI
	imply SND_SOC_CS35L56_I2C
	imply SND_SOC_CS35L56_SPI
	imply SND_SOC_CS35L56_SDW
	imply SND_SOC_CS42L42
	imply SND_SOC_CS42L42_SDW
	imply SND_SOC_CS42L51_I2C
	imply SND_SOC_CS42L52
	imply SND_SOC_CS42L56
	imply SND_SOC_CS42L73
	imply SND_SOC_CS4234
	imply SND_SOC_CS4265
	imply SND_SOC_CS4270
	imply SND_SOC_CS4271_I2C
	imply SND_SOC_CS4271_SPI
	imply SND_SOC_CS42XX8_I2C
	imply SND_SOC_CS43130
	imply SND_SOC_CS4341
	imply SND_SOC_CS4349
	imply SND_SOC_CS47L15
	imply SND_SOC_CS47L24
	imply SND_SOC_CS47L35
	imply SND_SOC_CS47L85
	imply SND_SOC_CS47L90
	imply SND_SOC_CS47L92
	imply SND_SOC_CS53L30
	imply SND_SOC_CX20442
	imply SND_SOC_CX2072X
	imply SND_SOC_DA7210
	imply SND_SOC_DA7213
	imply SND_SOC_DA7218
	imply SND_SOC_DA7219
	imply SND_SOC_DA732X
	imply SND_SOC_DA9055
	imply SND_SOC_DMIC
	imply SND_SOC_ES8316
	imply SND_SOC_ES8326
	imply SND_SOC_ES8328_SPI
	imply SND_SOC_ES8328_I2C
	imply SND_SOC_ES7134
	imply SND_SOC_ES7241
	imply SND_SOC_GTM601
	imply SND_SOC_HDAC_HDMI
	imply SND_SOC_HDAC_HDA
	imply SND_SOC_ICS43432
	imply SND_SOC_IDT821034
	imply SND_SOC_INNO_RK3036
	imply SND_SOC_ISABELLE
	imply SND_SOC_JZ4740_CODEC
	imply SND_SOC_JZ4725B_CODEC
	imply SND_SOC_JZ4760_CODEC
	imply SND_SOC_JZ4770_CODEC
	imply SND_SOC_LM4857
	imply SND_SOC_LM49453
	imply SND_SOC_LOCHNAGAR_SC
	imply SND_SOC_MAX98088
	imply SND_SOC_MAX98090
	imply SND_SOC_MAX98095
	imply SND_SOC_MAX98357A
	imply SND_SOC_MAX98371
	imply SND_SOC_MAX98504
	imply SND_SOC_MAX98520
	imply SND_SOC_MAX9867
	imply SND_SOC_MAX98925
	imply SND_SOC_MAX98926
	imply SND_SOC_MAX98927
	imply SND_SOC_MAX98373_I2C
	imply SND_SOC_MAX98373_SDW
	imply SND_SOC_MAX98390
	imply SND_SOC_MAX98396
	imply SND_SOC_MAX9850
	imply SND_SOC_MAX9860
	imply SND_SOC_MAX9759
	imply SND_SOC_MAX9768
	imply SND_SOC_MAX9877
	imply SND_SOC_MC13783
	imply SND_SOC_ML26124
	imply SND_SOC_MT6351
	imply SND_SOC_MT6358
	imply SND_SOC_MT6359
	imply SND_SOC_MT6660
	imply SND_SOC_NAU8315
	imply SND_SOC_NAU8540
	imply SND_SOC_NAU8810
	imply SND_SOC_NAU8821
	imply SND_SOC_NAU8822
	imply SND_SOC_NAU8824
	imply SND_SOC_NAU8825
	imply SND_SOC_HDMI_CODEC
	imply SND_SOC_PCM1681
	imply SND_SOC_PCM1789_I2C
	imply SND_SOC_PCM179X_I2C
	imply SND_SOC_PCM179X_SPI
	imply SND_SOC_PCM186X_I2C
	imply SND_SOC_PCM186X_SPI
	imply SND_SOC_PCM3008
	imply SND_SOC_PCM3060_I2C
	imply SND_SOC_PCM3060_SPI
	imply SND_SOC_PCM3168A_I2C
	imply SND_SOC_PCM3168A_SPI
	imply SND_SOC_PCM5102A
	imply SND_SOC_PCM512x_I2C
	imply SND_SOC_PCM512x_SPI
	imply SND_SOC_PEB2466
	imply SND_SOC_RK3328
	imply SND_SOC_RK817
	imply SND_SOC_RT274
	imply SND_SOC_RT286
	imply SND_SOC_RT298
	imply SND_SOC_RT1011
	imply SND_SOC_RT1015
	imply SND_SOC_RT1015P
	imply SND_SOC_RT1016
	imply SND_SOC_RT1019
	imply SND_SOC_RT1305
	imply SND_SOC_RT1308
	imply SND_SOC_RT5514
	imply SND_SOC_RT5616
	imply SND_SOC_RT5631
	imply SND_SOC_RT5640
	imply SND_SOC_RT5645
	imply SND_SOC_RT5651
	imply SND_SOC_RT5659
	imply SND_SOC_RT5660
	imply SND_SOC_RT5663
	imply SND_SOC_RT5665
	imply SND_SOC_RT5668
	imply SND_SOC_RT5670
	imply SND_SOC_RT5677
	imply SND_SOC_RT5682_I2C
	imply SND_SOC_RT5682_SDW
	imply SND_SOC_RT5682S
	imply SND_SOC_RT700_SDW
	imply SND_SOC_RT711_SDW
	imply SND_SOC_RT711_SDCA_SDW
	imply SND_SOC_RT712_SDCA_SDW
	imply SND_SOC_RT715_SDW
	imply SND_SOC_RT715_SDCA_SDW
	imply SND_SOC_RT1308_SDW
	imply SND_SOC_RT1316_SDW
	imply SND_SOC_RT1318_SDW
	imply SND_SOC_RT9120
	imply SND_SOC_SDW_MOCKUP
	imply SND_SOC_SGTL5000
	imply SND_SOC_SI476X
	imply SND_SOC_SIMPLE_AMPLIFIER
	imply SND_SOC_SIMPLE_MUX
	imply SND_SOC_SMA1303
	imply SND_SOC_SPDIF
	imply SND_SOC_SRC4XXX_I2C
	imply SND_SOC_SSM2305
	imply SND_SOC_SSM2518
	imply SND_SOC_SSM2602_SPI
	imply SND_SOC_SSM2602_I2C
	imply SND_SOC_SSM4567
	imply SND_SOC_STA32X
	imply SND_SOC_STA350
	imply SND_SOC_STA529
	imply SND_SOC_STAC9766
	imply SND_SOC_STI_SAS
	imply SND_SOC_TAS2552
	imply SND_SOC_TAS2562
	imply SND_SOC_TAS2764
	imply SND_SOC_TAS2770
	imply SND_SOC_TAS2780
	imply SND_SOC_TAS5086
	imply SND_SOC_TAS571X
	imply SND_SOC_TAS5720
	imply SND_SOC_TAS6424
	imply SND_SOC_TDA7419
	imply SND_SOC_TFA9879
	imply SND_SOC_TFA989X
	imply SND_SOC_TLV320ADC3XXX
	imply SND_SOC_TLV320ADCX140
	imply SND_SOC_TLV320AIC23_I2C
	imply SND_SOC_TLV320AIC23_SPI
	imply SND_SOC_TLV320AIC26
	imply SND_SOC_TLV320AIC31XX
	imply SND_SOC_TLV320AIC32X4_I2C
	imply SND_SOC_TLV320AIC32X4_SPI
	imply SND_SOC_TLV320AIC3X_I2C
	imply SND_SOC_TLV320AIC3X_SPI
	imply SND_SOC_TPA6130A2
	imply SND_SOC_TLV320DAC33
	imply SND_SOC_TSCS42XX
	imply SND_SOC_TSCS454
	imply SND_SOC_TS3A227E
	imply SND_SOC_TWL4030
	imply SND_SOC_TWL6040
	imply SND_SOC_UDA1334
	imply SND_SOC_UDA134X
	imply SND_SOC_UDA1380
	imply SND_SOC_WCD9335
	imply SND_SOC_WCD934X
	imply SND_SOC_WCD938X_SDW
	imply SND_SOC_LPASS_MACRO_COMMON
	imply SND_SOC_LPASS_RX_MACRO
	imply SND_SOC_LPASS_TX_MACRO
	imply SND_SOC_WL1273
	imply SND_SOC_WM0010
	imply SND_SOC_WM1250_EV1
	imply SND_SOC_WM2000
	imply SND_SOC_WM2200
	imply SND_SOC_WM5100
	imply SND_SOC_WM5102
	imply SND_SOC_WM5110
	imply SND_SOC_WM8350
	imply SND_SOC_WM8400
	imply SND_SOC_WM8510
	imply SND_SOC_WM8523
	imply SND_SOC_WM8524
	imply SND_SOC_WM8580
	imply SND_SOC_WM8711
	imply SND_SOC_WM8727
	imply SND_SOC_WM8728
	imply SND_SOC_WM8731_I2C
	imply SND_SOC_WM8731_SPI
	imply SND_SOC_WM8737
	imply SND_SOC_WM8741
	imply SND_SOC_WM8750
	imply SND_SOC_WM8753
	imply SND_SOC_WM8770
	imply SND_SOC_WM8776
	imply SND_SOC_WM8782
	imply SND_SOC_WM8804_I2C
	imply SND_SOC_WM8804_SPI
	imply SND_SOC_WM8900
	imply SND_SOC_WM8903
	imply SND_SOC_WM8904
	imply SND_SOC_WM8940
	imply SND_SOC_WM8955
	imply SND_SOC_WM8960
	imply SND_SOC_WM8961
	imply SND_SOC_WM8962
	imply SND_SOC_WM8971
	imply SND_SOC_WM8974
	imply SND_SOC_WM8978
	imply SND_SOC_WM8983
	imply SND_SOC_WM8985
	imply SND_SOC_WM8988
	imply SND_SOC_WM8990
	imply SND_SOC_WM8991
	imply SND_SOC_WM8993
	imply SND_SOC_WM8994
	imply SND_SOC_WM8995
	imply SND_SOC_WM8996
	imply SND_SOC_WM8997
	imply SND_SOC_WM8998
	imply SND_SOC_WM9081
	imply SND_SOC_WM9090
	imply SND_SOC_WM9705
	imply SND_SOC_WM9712
	imply SND_SOC_WM9713
	imply SND_SOC_WSA881X
	imply SND_SOC_WSA883X
	imply SND_SOC_ZL38060
	help
	  Normally ASoC codec drivers are only built if a machine driver which
	  uses them is also built since they are only usable with a machine
	  driver.  Selecting this option will allow these drivers to be built
	  without an explicit machine driver for test and development purposes.

	  Support for the bus types used to access the codecs to be built must
	  be selected separately.

	  If unsure select "N".

config SND_SOC_88PM860X
	tristate
	depends on MFD_88PM860X

config SND_SOC_ARIZONA
	tristate
	default y if SND_SOC_CS47L24=y
	default y if SND_SOC_WM5102=y
	default y if SND_SOC_WM5110=y
	default y if SND_SOC_WM8997=y
	default y if SND_SOC_WM8998=y
	default m if SND_SOC_CS47L24=m
	default m if SND_SOC_WM5102=m
	default m if SND_SOC_WM5110=m
	default m if SND_SOC_WM8997=m
	default m if SND_SOC_WM8998=m

config SND_SOC_WM_HUBS
	tristate
	default y if SND_SOC_WM8993=y || SND_SOC_WM8994=y
	default m if SND_SOC_WM8993=m || SND_SOC_WM8994=m

config SND_SOC_WM_ADSP
	tristate
	select FW_CS_DSP
	select SND_SOC_COMPRESS
	default y if SND_SOC_MADERA=y
	default y if SND_SOC_CS47L24=y
	default y if SND_SOC_WM5102=y
	default y if SND_SOC_WM5110=y
	default y if SND_SOC_WM2200=y
	default y if SND_SOC_CS35L41_SPI=y
	default y if SND_SOC_CS35L41_I2C=y
<<<<<<< HEAD
	default y if SND_SOC_CS35L45_SPI=y
	default y if SND_SOC_CS35L45_I2C=y
=======
	default y if SND_SOC_CS35L56=y
>>>>>>> e4961125
	default m if SND_SOC_MADERA=m
	default m if SND_SOC_CS47L24=m
	default m if SND_SOC_WM5102=m
	default m if SND_SOC_WM5110=m
	default m if SND_SOC_WM2200=m
	default m if SND_SOC_CS35L41_SPI=m
	default m if SND_SOC_CS35L41_I2C=m
<<<<<<< HEAD
	default m if SND_SOC_CS35L45_SPI=m
	default m if SND_SOC_CS35L45_I2C=m
=======
	default m if SND_SOC_CS35L56=m
>>>>>>> e4961125

config SND_SOC_AB8500_CODEC
	tristate
	depends on ABX500_CORE

config SND_SOC_AC97_CODEC
	tristate "Build generic ASoC AC97 CODEC driver"
	select SND_AC97_CODEC
	select SND_SOC_AC97_BUS

config SND_SOC_AD1836
	tristate
	depends on SPI_MASTER

config SND_SOC_AD193X
	tristate

config SND_SOC_AD193X_SPI
	tristate
	depends on SPI_MASTER
	select SND_SOC_AD193X

config SND_SOC_AD193X_I2C
	tristate
	depends on I2C
	select SND_SOC_AD193X

config SND_SOC_AD1980
	tristate
	depends on SND_SOC_AC97_BUS
	select REGMAP_AC97

config SND_SOC_AD73311
	tristate

config SND_SOC_ADAU_UTILS
	tristate

config SND_SOC_ADAU1372
	tristate
	select SND_SOC_ADAU_UTILS

config SND_SOC_ADAU1372_I2C
	tristate "Analog Devices ADAU1372 CODEC (I2C)"
	depends on I2C
	select SND_SOC_ADAU1372
	select REGMAP_I2C

config SND_SOC_ADAU1372_SPI
	tristate "Analog Devices ADAU1372 CODEC (SPI)"
	depends on SPI
	select SND_SOC_ADAU1372
	select REGMAP_SPI

config SND_SOC_ADAU1373
	tristate
	depends on I2C
	select SND_SOC_ADAU_UTILS

config SND_SOC_ADAU1701
	tristate "Analog Devices ADAU1701 CODEC"
	depends on I2C
	select SND_SOC_SIGMADSP_I2C

config SND_SOC_ADAU17X1
	tristate
	select SND_SOC_SIGMADSP_REGMAP
	select SND_SOC_ADAU_UTILS

config SND_SOC_ADAU1761
	tristate
	select SND_SOC_ADAU17X1

config SND_SOC_ADAU1761_I2C
	tristate "Analog Devices AU1761 CODEC - I2C"
	depends on I2C
	select SND_SOC_ADAU1761
	select REGMAP_I2C

config SND_SOC_ADAU1761_SPI
	tristate "Analog Devices AU1761 CODEC - SPI"
	depends on SPI
	select SND_SOC_ADAU1761
	select REGMAP_SPI

config SND_SOC_ADAU1781
	select SND_SOC_ADAU17X1
	tristate

config SND_SOC_ADAU1781_I2C
	tristate
	depends on I2C
	select SND_SOC_ADAU1781
	select REGMAP_I2C

config SND_SOC_ADAU1781_SPI
	tristate
	depends on SPI_MASTER
	select SND_SOC_ADAU1781
	select REGMAP_SPI

config SND_SOC_ADAU1977
	tristate

config SND_SOC_ADAU1977_SPI
	tristate
	depends on SPI_MASTER
	select SND_SOC_ADAU1977
	select REGMAP_SPI

config SND_SOC_ADAU1977_I2C
	tristate
	depends on I2C
	select SND_SOC_ADAU1977
	select REGMAP_I2C

config SND_SOC_ADAU7002
	tristate "Analog Devices ADAU7002 Stereo PDM-to-I2S/TDM Converter"

config SND_SOC_ADAU7118
	tristate

config SND_SOC_ADAU7118_HW
	tristate "Analog Devices ADAU7118 8 Channel PDM-to-I2S/TDM Converter - HW Mode"
	select SND_SOC_ADAU7118
	help
	  Enable support for the Analog Devices ADAU7118 8 Channel PDM-to-I2S/TDM
	  Converter. In this mode, the device works in standalone mode which
	  means that there is no bus to communicate with it. Stereo mode is not
	  supported in this mode.

	  To compile this driver as a module, choose M here: the module
	  will be called snd-soc-adau7118-hw.

config SND_SOC_ADAU7118_I2C
	tristate "Analog Devices ADAU7118 8 Channel PDM-to-I2S/TDM Converter - I2C"
	depends on I2C
	select SND_SOC_ADAU7118
	select REGMAP_I2C
	help
	  Enable support for the Analog Devices ADAU7118 8 Channel PDM-to-I2S/TDM
	  Converter over I2C. This gives full support over the device.

	  To compile this driver as a module, choose M here: the module
	  will be called snd-soc-adau7118-i2c.

config SND_SOC_ADAV80X
	tristate

config SND_SOC_ADAV801
	tristate
	depends on SPI_MASTER
	select SND_SOC_ADAV80X

config SND_SOC_ADAV803
	tristate
	depends on I2C
	select SND_SOC_ADAV80X

config SND_SOC_ADS117X
	tristate

config SND_SOC_AK4104
	tristate "AKM AK4104 CODEC"
	depends on SPI_MASTER

config SND_SOC_AK4118
	tristate "AKM AK4118 CODEC"
	depends on I2C
	select REGMAP_I2C

config SND_SOC_AK4375
	tristate "AKM AK4375 CODEC"
	depends on I2C
	select REGMAP_I2C
	help
	  Enable support for the Asahi-Kasei AK4375 codec.

	  To compile this driver as a module, choose M here: the module
	  will be called snd-soc-ak4375.

config SND_SOC_AK4458
	tristate "AKM AK4458 CODEC"
	depends on I2C
	select REGMAP_I2C

config SND_SOC_AK4535
	tristate
	depends on I2C

config SND_SOC_AK4554
	tristate "AKM AK4554 CODEC"

config SND_SOC_AK4613
	tristate "AKM AK4613 CODEC"
	depends on I2C

config SND_SOC_AK4641
	tristate
	depends on I2C

config SND_SOC_AK4642
	tristate "AKM AK4642 CODEC"
	depends on I2C

config SND_SOC_AK4671
	tristate
	depends on I2C

config SND_SOC_AK5386
	tristate "AKM AK5638 CODEC"

config SND_SOC_AK5558
	tristate "AKM AK5558 CODEC"
	depends on I2C
	select REGMAP_I2C

config SND_SOC_ALC5623
	tristate "Realtek ALC5623 CODEC"
	depends on I2C

config SND_SOC_ALC5632
	tristate
	depends on I2C

config SND_SOC_AW8738
	tristate "Awinic AW8738 Audio Amplifier"
	select GPIOLIB
	help
	  Enable support for the Awinic AW8738 audio amplifier (or similar).
	  The driver supports simple audio amplifiers similar to
	  SND_SOC_SIMPLE_AMPLIFIER, but additionally allows setting the
	  operation mode using the Awinic-specific one-wire pulse control.

config SND_SOC_AW88395_LIB
	tristate

config SND_SOC_AW88395
	tristate "Soc Audio for awinic aw88395"
	depends on I2C
	select CRC8
	select CRC32
	select REGMAP_I2C
	select GPIOLIB
	select SND_SOC_AW88395_LIB
	help
	  this option enables support for aw88395 Smart PA.
	  The Awinic AW88395 is an I2S/TDM input, high efficiency
	  digital Smart K audio amplifier with an integrated 10V
	  smart boost convert.

config SND_SOC_BD28623
	tristate "ROHM BD28623 CODEC"
	help
	  Enable support for ROHM BD28623MUV Class D speaker amplifier.
	  This codec does not have any control buses such as I2C, it
	  detect format of I2S automatically.

config SND_SOC_BT_SCO
	tristate "Dummy BT SCO codec driver"

config SND_SOC_CPCAP
	tristate "Motorola CPCAP codec"
	depends on MFD_CPCAP || COMPILE_TEST

config SND_SOC_CQ0093VC
	tristate

config SND_SOC_CROS_EC_CODEC
	tristate "codec driver for ChromeOS EC"
	depends on CROS_EC
	select CRYPTO
	select CRYPTO_LIB_SHA256
	help
	  If you say yes here you will get support for the
	  ChromeOS Embedded Controller's Audio Codec.

config SND_SOC_CS35L32
	tristate "Cirrus Logic CS35L32 CODEC"
	depends on I2C

config SND_SOC_CS35L33
	tristate "Cirrus Logic CS35L33 CODEC"
	depends on I2C

config SND_SOC_CS35L34
	tristate "Cirrus Logic CS35L34 CODEC"
	depends on I2C

config SND_SOC_CS35L35
	tristate "Cirrus Logic CS35L35 CODEC"
	depends on I2C

config SND_SOC_CS35L36
	tristate "Cirrus Logic CS35L36 CODEC"
	depends on I2C

config SND_SOC_CS35L41_LIB
	tristate

config SND_SOC_CS35L41
	tristate

config SND_SOC_CS35L41_SPI
	tristate "Cirrus Logic CS35L41 CODEC (SPI)"
	depends on SPI_MASTER
	select SND_SOC_CS35L41_LIB
	select SND_SOC_CS35L41
	select REGMAP_SPI

config SND_SOC_CS35L41_I2C
	tristate "Cirrus Logic CS35L41 CODEC (I2C)"
	depends on I2C
	select SND_SOC_CS35L41_LIB
	select SND_SOC_CS35L41
	select REGMAP_I2C

config SND_SOC_CS35L45
	tristate

config SND_SOC_CS35L45_SPI
	tristate "Cirrus Logic CS35L45 CODEC (SPI)"
	depends on SPI_MASTER
	select REGMAP
	select REGMAP_SPI
	select SND_SOC_CS35L45
	help
	  Enable support for Cirrus Logic CS35L45 smart speaker amplifier
	  with SPI control.

config SND_SOC_CS35L45_I2C
	tristate "Cirrus Logic CS35L45 CODEC (I2C)"
	depends on I2C
	select REGMAP
	select REGMAP_I2C
	select SND_SOC_CS35L45
	help
	  Enable support for Cirrus Logic CS35L45 smart speaker amplifier
	  with I2C control.

config SND_SOC_CS35L56
	tristate

config SND_SOC_CS35L56_SHARED
	tristate

config SND_SOC_CS35L56_I2C
	tristate "Cirrus Logic CS35L56 CODEC (I2C)"
	depends on I2C
	depends on SOUNDWIRE || !SOUNDWIRE
	select REGMAP_I2C
	select SND_SOC_CS35L56
	select SND_SOC_CS35L56_SHARED
	help
	  Enable support for Cirrus Logic CS35L56 boosted amplifier with I2C control

config SND_SOC_CS35L56_SPI
	tristate "Cirrus Logic CS35L56 CODEC (SPI)"
	depends on SPI_MASTER
	depends on SOUNDWIRE || !SOUNDWIRE
	select REGMAP_SPI
	select SND_SOC_CS35L56
	select SND_SOC_CS35L56_SHARED
	help
	  Enable support for Cirrus Logic CS35L56 boosted amplifier with SPI control

config SND_SOC_CS35L56_SDW
	tristate "Cirrus Logic CS35L56 CODEC (SDW)"
	depends on SOUNDWIRE
	select REGMAP
	select SND_SOC_CS35L56
	select SND_SOC_CS35L56_SHARED
	help
	  Enable support for Cirrus Logic CS35L56 boosted amplifier with SoundWire control

config SND_SOC_CS42L42_CORE
	tristate

config SND_SOC_CS42L42
	tristate "Cirrus Logic CS42L42 CODEC (I2C)"
	depends on I2C
	select REGMAP
	select REGMAP_I2C
	select SND_SOC_CS42L42_CORE

config SND_SOC_CS42L42_SDW
	tristate "Cirrus Logic CS42L42 CODEC on Soundwire"
	depends on SOUNDWIRE
	select SND_SOC_CS42L42_CORE
	help
	  Enable support for Cirrus Logic CS42L42 codec with Soundwire control

config SND_SOC_CS42L51
	tristate

config SND_SOC_CS42L51_I2C
	tristate "Cirrus Logic CS42L51 CODEC (I2C)"
	depends on I2C
	select SND_SOC_CS42L51

config SND_SOC_CS42L52
	tristate "Cirrus Logic CS42L52 CODEC"
	depends on I2C && INPUT

config SND_SOC_CS42L56
	tristate "Cirrus Logic CS42L56 CODEC"
	depends on I2C && INPUT

config SND_SOC_CS42L73
	tristate "Cirrus Logic CS42L73 CODEC"
	depends on I2C

config SND_SOC_CS42L83
	tristate "Cirrus Logic CS42L83 CODEC"
	depends on I2C
	select REGMAP
	select REGMAP_I2C
	select SND_SOC_CS42L42_CORE

config SND_SOC_CS4234
	tristate "Cirrus Logic CS4234 CODEC"
	depends on I2C
	select REGMAP_I2C

config SND_SOC_CS4265
	tristate "Cirrus Logic CS4265 CODEC"
	depends on I2C
	select REGMAP_I2C

# Cirrus Logic CS4270 Codec
config SND_SOC_CS4270
	tristate "Cirrus Logic CS4270 CODEC"
	depends on I2C

# Cirrus Logic CS4270 Codec VD = 3.3V Errata
# Select if you are affected by the errata where the part will not function
# if MCLK divide-by-1.5 is selected and VD is set to 3.3V.  The driver will
# not select any sample rates that require MCLK to be divided by 1.5.
config SND_SOC_CS4270_VD33_ERRATA
	bool
	depends on SND_SOC_CS4270

config SND_SOC_CS4271
	tristate

config SND_SOC_CS4271_I2C
	tristate "Cirrus Logic CS4271 CODEC (I2C)"
	depends on I2C
	select SND_SOC_CS4271
	select REGMAP_I2C

config SND_SOC_CS4271_SPI
	tristate "Cirrus Logic CS4271 CODEC (SPI)"
	depends on SPI_MASTER
	select SND_SOC_CS4271
	select REGMAP_SPI

config SND_SOC_CS42XX8
	tristate

config SND_SOC_CS42XX8_I2C
	tristate "Cirrus Logic CS42448/CS42888 CODEC (I2C)"
	depends on I2C
	select SND_SOC_CS42XX8
	select REGMAP_I2C

# Cirrus Logic CS43130 HiFi DAC
config SND_SOC_CS43130
	tristate "Cirrus Logic CS43130 CODEC"
	depends on I2C

config SND_SOC_CS4341
	tristate "Cirrus Logic CS4341 CODEC"
	depends on SND_SOC_I2C_AND_SPI
	select REGMAP_I2C if I2C
	select REGMAP_SPI if SPI_MASTER

# Cirrus Logic CS4349 HiFi DAC
config SND_SOC_CS4349
	tristate "Cirrus Logic CS4349 CODEC"
	depends on I2C

config SND_SOC_CS47L15
	tristate
	depends on MFD_CS47L15

config SND_SOC_CS47L24
	tristate
	depends on MFD_CS47L24 && MFD_ARIZONA

config SND_SOC_CS47L35
	tristate
	depends on MFD_CS47L35

config SND_SOC_CS47L85
	tristate
	depends on MFD_CS47L85

config SND_SOC_CS47L90
	tristate
	depends on MFD_CS47L90

config SND_SOC_CS47L92
	tristate
	depends on MFD_CS47L92

# Cirrus Logic Quad-Channel ADC
config SND_SOC_CS53L30
	tristate "Cirrus Logic CS53L30 CODEC"
	depends on I2C

config SND_SOC_CX20442
	tristate
	depends on TTY

config SND_SOC_CX2072X
	tristate "Conexant CX2072X CODEC"
	depends on I2C
	help
	  Enable support for Conexant CX20721 and CX20723 codec chips.

config SND_SOC_JZ4740_CODEC
	depends on MACH_INGENIC || COMPILE_TEST
	depends on OF
	select REGMAP_MMIO
	tristate "Ingenic JZ4740 internal CODEC"
	help
	  Enable support for the internal CODEC found in the JZ4740 SoC
	  from Ingenic.

	  This driver can also be built as a module. If so, the module
	  will be called snd-soc-jz4740-codec.

config SND_SOC_JZ4725B_CODEC
	depends on MACH_INGENIC || COMPILE_TEST
	depends on OF
	select REGMAP
	tristate "Ingenic JZ4725B internal CODEC"
	help
	  Enable support for the internal CODEC found in the JZ4725B SoC
	  from Ingenic.

	  This driver can also be built as a module. If so, the module
	  will be called snd-soc-jz4725b-codec.

config SND_SOC_JZ4760_CODEC
        depends on MACH_INGENIC || COMPILE_TEST
        depends on OF
        select REGMAP
        tristate "Ingenic JZ4760 internal CODEC"
        help
          Enable support for the internal CODEC found in the JZ4760 SoC
          from Ingenic.

          This driver can also be built as a module. If so, the module
          will be called snd-soc-jz4760-codec.

config SND_SOC_JZ4770_CODEC
	depends on MACH_INGENIC || COMPILE_TEST
	depends on OF
	select REGMAP
	tristate "Ingenic JZ4770 internal CODEC"
	help
	  Enable support for the internal CODEC found in the JZ4770 SoC
	  from Ingenic.

	  This driver can also be built as a module. If so, the module
	  will be called snd-soc-jz4770-codec.

config SND_SOC_L3
	tristate

config SND_SOC_DA7210
	tristate
	depends on SND_SOC_I2C_AND_SPI

config SND_SOC_DA7213
	tristate "Dialog DA7213 CODEC"
	depends on I2C

config SND_SOC_DA7218
	tristate
	depends on I2C

config SND_SOC_DA7219
	tristate
	depends on I2C

config SND_SOC_DA732X
	tristate
	depends on I2C

config SND_SOC_DA9055
	tristate
	depends on I2C

config SND_SOC_DMIC
	tristate "Generic Digital Microphone CODEC"
	help
	  Enable support for the Generic Digital Microphone CODEC.
	  Select this if your sound card has DMICs.

config SND_SOC_HDMI_CODEC
	tristate
	select SND_PCM_ELD
	select SND_PCM_IEC958
	select HDMI

config SND_SOC_ES7134
	tristate "Everest Semi ES7134 CODEC"

config SND_SOC_ES7241
	tristate "Everest Semi ES7241 CODEC"

config SND_SOC_ES8316
	tristate "Everest Semi ES8316 CODEC"
	depends on I2C

config SND_SOC_ES8326
	tristate "Everest Semi ES8326 CODEC"
	depends on I2C

config SND_SOC_ES8328
	tristate

config SND_SOC_ES8328_I2C
	tristate "Everest Semi ES8328 CODEC (I2C)"
	depends on I2C
	select SND_SOC_ES8328

config SND_SOC_ES8328_SPI
	tristate "Everest Semi ES8328 CODEC (SPI)"
	depends on SPI_MASTER
	select SND_SOC_ES8328

config SND_SOC_GTM601
	tristate 'GTM601 UMTS modem audio codec'

config SND_SOC_HDAC_HDMI
	tristate
	select SND_HDA_EXT_CORE
	select SND_PCM_ELD
	select HDMI

config SND_SOC_HDAC_HDA
	tristate
	select SND_HDA

config SND_SOC_HDA
	tristate "HD-Audio codec driver"
	select SND_HDA_EXT_CORE
	select SND_HDA
	help
	  This enables HD-Audio codec support in ASoC subsystem. Compared
	  to SND_SOC_HDAC_HDA, driver's behavior is identical to HD-Audio
	  legacy solution - including the dynamic resource allocation
	  based on actual codec capabilities.

config SND_SOC_ICS43432
	tristate "ICS43423 and compatible i2s microphones"

config SND_SOC_IDT821034
	tristate "Renesas IDT821034 quad PCM codec"
	depends on SPI
	help
	  Enable support for the Renesas IDT821034 quad PCM with
	  programmable gain codec.

	  To compile this driver as a module, choose M here: the module
	  will be called snd-soc-idt821034.

config SND_SOC_INNO_RK3036
	tristate "Inno codec driver for RK3036 SoC"
	select REGMAP_MMIO

config SND_SOC_ISABELLE
	tristate
	depends on I2C

config SND_SOC_LM49453
	tristate
	depends on I2C

config SND_SOC_LOCHNAGAR_SC
	tristate "Lochnagar Sound Card"
	depends on MFD_LOCHNAGAR || COMPILE_TEST
	help
	  This driver support the sound card functionality of the Cirrus
	  Logic Lochnagar audio development board.

config SND_SOC_MADERA
	tristate
	default y if SND_SOC_CS47L15=y
	default y if SND_SOC_CS47L35=y
	default y if SND_SOC_CS47L85=y
	default y if SND_SOC_CS47L90=y
	default y if SND_SOC_CS47L92=y
	default m if SND_SOC_CS47L15=m
	default m if SND_SOC_CS47L35=m
	default m if SND_SOC_CS47L85=m
	default m if SND_SOC_CS47L90=m
	default m if SND_SOC_CS47L92=m

config SND_SOC_MAX98088
	tristate "Maxim MAX98088/9 Low-Power, Stereo Audio Codec"
	depends on I2C

config SND_SOC_MAX98090
	tristate
	depends on I2C

config SND_SOC_MAX98095
	tristate
	depends on I2C

config SND_SOC_MAX98357A
	tristate "Maxim MAX98357A CODEC"

config SND_SOC_MAX98371
	tristate
	depends on I2C

config SND_SOC_MAX98504
	tristate "Maxim MAX98504 speaker amplifier"
	depends on I2C

config SND_SOC_MAX9867
	tristate "Maxim MAX9867 CODEC"
	depends on I2C

config SND_SOC_MAX98925
	tristate
	depends on I2C

config SND_SOC_MAX98926
	tristate
	depends on I2C

config SND_SOC_MAX98927
	tristate "Maxim Integrated MAX98927 Speaker Amplifier"
	depends on I2C

config SND_SOC_MAX98520
	tristate "Maxim Integrated MAX98520 Speaker Amplifier"
	depends on I2C
	help
	  Enable support for Maxim Integrated MAX98520 audio
	  amplifier, which implements a tripler charge pump
	  based boost converter and supports sample rates of
	  8KHz to 192KHz.

	  To compile this driver as a module, choose M here.

config SND_SOC_MAX98373
	tristate

config SND_SOC_MAX98373_I2C
	tristate "Maxim Integrated MAX98373 Speaker Amplifier"
	depends on I2C
	select SND_SOC_MAX98373

config SND_SOC_MAX98373_SDW
	tristate "Maxim Integrated MAX98373 Speaker Amplifier - SDW"
	depends on SOUNDWIRE
	select SND_SOC_MAX98373
	select REGMAP_SOUNDWIRE
	help
	  Enable support for Maxim Integrated MAX98373 Soundwire
	  amplifier. MAX98373 supports either the MIPI SoundWire
	  compatible interface for audio and control data, or
	  the PCM interface for audio data and a standard I2C
	  interface for control data. Select this if MAX98373 is
	  connected via soundwire.

config SND_SOC_MAX98390
	tristate "Maxim Integrated MAX98390 Speaker Amplifier"
	depends on I2C

config SND_SOC_MAX98396
	tristate "Analog Devices MAX98396 Speaker Amplifier"
	depends on I2C
	help
	  Enable support for Analog Devices MAX98396 audio
	  amplifier. The device provides a PCM interface for
	  audio data and a standard I2C interface for control
	  data communication.

config SND_SOC_MAX9850
	tristate
	depends on I2C

config SND_SOC_MAX9860
	tristate "Maxim MAX9860 Mono Audio Voice Codec"
	depends on I2C
	select REGMAP_I2C

config SND_SOC_MSM8916_WCD_ANALOG
	tristate "Qualcomm MSM8916 WCD Analog Codec"
	depends on SPMI || COMPILE_TEST

config SND_SOC_MSM8916_WCD_DIGITAL
	tristate "Qualcomm MSM8916 WCD DIGITAL Codec"
	select REGMAP_MMIO

config SND_SOC_PCM1681
	tristate "Texas Instruments PCM1681 CODEC"
	depends on I2C

config SND_SOC_PCM1789
	tristate

config SND_SOC_PCM1789_I2C
	tristate "Texas Instruments PCM1789 CODEC (I2C)"
	depends on I2C
	select SND_SOC_PCM1789
	help
	  Enable support for Texas Instruments PCM1789 CODEC.
	  Select this if your PCM1789 is connected via an I2C bus.

config SND_SOC_PCM179X
	tristate

config SND_SOC_PCM179X_I2C
	tristate "Texas Instruments PCM179X CODEC (I2C)"
	depends on I2C
	select SND_SOC_PCM179X
	help
	  Enable support for Texas Instruments PCM179x CODEC.
	  Select this if your PCM179x is connected via an I2C bus.

config SND_SOC_PCM179X_SPI
	tristate "Texas Instruments PCM179X CODEC (SPI)"
	depends on SPI_MASTER
	select SND_SOC_PCM179X
	help
	  Enable support for Texas Instruments PCM179x CODEC.
	  Select this if your PCM179x is connected via an SPI bus.

config SND_SOC_PCM186X
	tristate

config SND_SOC_PCM186X_I2C
	tristate "Texas Instruments PCM186x CODECs - I2C"
	depends on I2C
	select SND_SOC_PCM186X
	select REGMAP_I2C

config SND_SOC_PCM186X_SPI
	tristate "Texas Instruments PCM186x CODECs - SPI"
	depends on SPI_MASTER
	select SND_SOC_PCM186X
	select REGMAP_SPI

config SND_SOC_PCM3008
	tristate

config SND_SOC_PCM3060
	tristate

config SND_SOC_PCM3060_I2C
	tristate "Texas Instruments PCM3060 CODEC - I2C"
	depends on I2C
	select SND_SOC_PCM3060
	select REGMAP_I2C

config SND_SOC_PCM3060_SPI
	tristate "Texas Instruments PCM3060 CODEC - SPI"
	depends on SPI_MASTER
	select SND_SOC_PCM3060
	select REGMAP_SPI

config SND_SOC_PCM3168A
	tristate

config SND_SOC_PCM3168A_I2C
	tristate "Texas Instruments PCM3168A CODEC - I2C"
	depends on I2C
	select SND_SOC_PCM3168A
	select REGMAP_I2C

config SND_SOC_PCM3168A_SPI
	tristate "Texas Instruments PCM3168A CODEC - SPI"
	depends on SPI_MASTER
	select SND_SOC_PCM3168A
	select REGMAP_SPI

config SND_SOC_PCM5102A
	tristate "Texas Instruments PCM5102A CODEC"

config SND_SOC_PCM512x
	tristate

config SND_SOC_PCM512x_I2C
	tristate "Texas Instruments PCM512x CODECs - I2C"
	depends on I2C
	select SND_SOC_PCM512x
	select REGMAP_I2C

config SND_SOC_PCM512x_SPI
	tristate "Texas Instruments PCM512x CODECs - SPI"
	depends on SPI_MASTER
	select SND_SOC_PCM512x
	select REGMAP_SPI

config SND_SOC_PEB2466
	tristate "Infineon PEB2466 quad PCM codec"
	depends on SPI
	select REGMAP_SPI
	help
	  Enable support for the Infineon PEB2466 quad PCM codec,
	  also named SICOFI 4-uC.

	  To compile this driver as a module, choose M here: the module
	  will be called snd-soc-peb2466.

config SND_SOC_RK3328
	tristate "Rockchip RK3328 audio CODEC"
	select REGMAP_MMIO

config SND_SOC_RK817
	tristate "Rockchip RK817 audio CODEC"
	depends on MFD_RK808 || COMPILE_TEST

config SND_SOC_RL6231
	tristate
	default y if SND_SOC_RT5514=y
	default y if SND_SOC_RT5616=y
	default y if SND_SOC_RT5640=y
	default y if SND_SOC_RT5645=y
	default y if SND_SOC_RT5651=y
	default y if SND_SOC_RT5659=y
	default y if SND_SOC_RT5660=y
	default y if SND_SOC_RT5663=y
	default y if SND_SOC_RT5665=y
	default y if SND_SOC_RT5668=y
	default y if SND_SOC_RT5670=y
	default y if SND_SOC_RT5677=y
	default y if SND_SOC_RT5682=y
	default y if SND_SOC_RT1011=y
	default y if SND_SOC_RT1015=y
	default y if SND_SOC_RT1015P=y
	default y if SND_SOC_RT1019=y
	default y if SND_SOC_RT1305=y
	default y if SND_SOC_RT1308=y
	default m if SND_SOC_RT5514=m
	default m if SND_SOC_RT5616=m
	default m if SND_SOC_RT5640=m
	default m if SND_SOC_RT5645=m
	default m if SND_SOC_RT5651=m
	default m if SND_SOC_RT5659=m
	default m if SND_SOC_RT5660=m
	default m if SND_SOC_RT5663=m
	default m if SND_SOC_RT5665=m
	default m if SND_SOC_RT5668=m
	default m if SND_SOC_RT5670=m
	default m if SND_SOC_RT5677=m
	default m if SND_SOC_RT5682=m
	default m if SND_SOC_RT1011=m
	default m if SND_SOC_RT1015=m
	default m if SND_SOC_RT1015P=m
	default m if SND_SOC_RT1019=m
	default m if SND_SOC_RT1305=m
	default m if SND_SOC_RT1308=m

config SND_SOC_RL6347A
	tristate
	default y if SND_SOC_RT274=y
	default y if SND_SOC_RT286=y
	default y if SND_SOC_RT298=y
	default m if SND_SOC_RT274=m
	default m if SND_SOC_RT286=m
	default m if SND_SOC_RT298=m

config SND_SOC_RT274
	tristate
	depends on I2C

config SND_SOC_RT286
	tristate
	depends on I2C

config SND_SOC_RT298
	tristate
	depends on I2C

config SND_SOC_RT1011
	tristate
	depends on I2C

config SND_SOC_RT1015
	tristate
	depends on I2C

config SND_SOC_RT1015P
	tristate

config SND_SOC_RT1016
	tristate
	depends on I2C

config SND_SOC_RT1019
	tristate
	depends on I2C

config SND_SOC_RT1305
	tristate
	depends on I2C

config SND_SOC_RT1308
	tristate
	depends on I2C

config SND_SOC_RT1308_SDW
	tristate "Realtek RT1308 Codec - SDW"
	depends on I2C && SOUNDWIRE
	select REGMAP_SOUNDWIRE

config SND_SOC_RT1316_SDW
	tristate "Realtek RT1316 Codec - SDW"
	depends on SOUNDWIRE
	select REGMAP_SOUNDWIRE

config SND_SOC_RT1318_SDW
	tristate "Realtek RT1318 Codec - SDW"
	depends on SOUNDWIRE
	select REGMAP_SOUNDWIRE

config SND_SOC_RT5514
	tristate
	depends on I2C

config SND_SOC_RT5514_SPI
	tristate
	depends on SPI_MASTER

config SND_SOC_RT5514_SPI_BUILTIN
	bool # force RT5514_SPI to be built-in to avoid link errors
	default SND_SOC_RT5514=y && SND_SOC_RT5514_SPI=m

config SND_SOC_RT5616
	tristate "Realtek RT5616 CODEC"
	depends on I2C

config SND_SOC_RT5631
	tristate "Realtek ALC5631/RT5631 CODEC"
	depends on I2C

config SND_SOC_RT5640
	tristate "Realtek RT5640/RT5639 Codec"
	depends on I2C

config SND_SOC_RT5645
	tristate
	depends on I2C

config SND_SOC_RT5651
	tristate
	depends on I2C

config SND_SOC_RT5659
	tristate "Realtek RT5658/RT5659 Codec"
	depends on I2C

config SND_SOC_RT5660
	tristate
	depends on I2C

config SND_SOC_RT5663
	tristate
	depends on I2C

config SND_SOC_RT5665
	tristate
	depends on I2C

config SND_SOC_RT5668
	tristate
	depends on I2C

config SND_SOC_RT5670
	tristate
	depends on I2C

config SND_SOC_RT5677
	tristate
	depends on I2C
	select REGMAP_I2C
	select REGMAP_IRQ

config SND_SOC_RT5677_SPI
	tristate
	default SND_SOC_RT5677 && SPI

config SND_SOC_RT5682
	tristate

config SND_SOC_RT5682_I2C
	tristate
	depends on I2C
	select SND_SOC_RT5682

config SND_SOC_RT5682_SDW
	tristate "Realtek RT5682 Codec - SDW"
	depends on SOUNDWIRE
	select SND_SOC_RT5682
	select REGMAP_SOUNDWIRE

config SND_SOC_RT5682S
	tristate
	depends on I2C

config SND_SOC_RT700
	tristate

config SND_SOC_RT700_SDW
	tristate "Realtek RT700 Codec - SDW"
	depends on SOUNDWIRE
	select SND_SOC_RT700
	select REGMAP_SOUNDWIRE

config SND_SOC_RT711
	tristate

config SND_SOC_RT711_SDW
	tristate "Realtek RT711 Codec - SDW"
	depends on SOUNDWIRE
	select SND_SOC_RT711
	select REGMAP_SOUNDWIRE

config SND_SOC_RT711_SDCA_SDW
	tristate "Realtek RT711 SDCA Codec - SDW"
	depends on SOUNDWIRE
	select REGMAP_SOUNDWIRE
	select REGMAP_SOUNDWIRE_MBQ

config SND_SOC_RT712_SDCA_SDW
	tristate "Realtek RT712 SDCA Codec - SDW"
	depends on SOUNDWIRE
	select REGMAP_SOUNDWIRE
	select REGMAP_SOUNDWIRE_MBQ

config SND_SOC_RT715
	tristate

config SND_SOC_RT715_SDW
	tristate "Realtek RT715 Codec - SDW"
	depends on SOUNDWIRE
	select SND_SOC_RT715
	select REGMAP_SOUNDWIRE

config SND_SOC_RT715_SDCA_SDW
	tristate "Realtek RT715 SDCA Codec - SDW"
	depends on SOUNDWIRE
	select REGMAP_SOUNDWIRE
	select REGMAP_SOUNDWIRE_MBQ

config SND_SOC_RT9120
	tristate "Richtek RT9120 Stereo Class-D Amplifier"
	depends on I2C
	select REGMAP_I2C
	help
	  Enable support for Richtek RT9120 20W, stereo, inductor-less,
	  high-efficiency Class-D audio amplifier.

config SND_SOC_SDW_MOCKUP
	tristate "SoundWire mockup codec"
	depends on EXPERT
	depends on SOUNDWIRE
	help
	  This option enables a SoundWire mockup codec that does not drive the
	  bus, take part in the command/command protocol or generate data on a
	  Source port.
	  This option is only intended to be used for tests on a device
	  with a connector, in combination with a bus analyzer, or to test new
	  topologies that differ from the actual hardware layout.
	  This mockup device could be totally virtual but could also be a
	  real physical one with one key restriction: it is not allowed by the
	  SoundWire specification to be configured via a sideband mechanism and
	  generate audio data for capture. However, nothing prevents such a
	  peripheral device from snooping the bus.

#Freescale sgtl5000 codec
config SND_SOC_SGTL5000
	tristate "Freescale SGTL5000 CODEC"
	depends on I2C

config SND_SOC_SI476X
	tristate

config SND_SOC_SIGMADSP
	tristate
	select CRC32

config SND_SOC_SIGMADSP_I2C
	tristate
	select SND_SOC_SIGMADSP

config SND_SOC_SIGMADSP_REGMAP
	tristate
	select SND_SOC_SIGMADSP

config SND_SOC_SIMPLE_AMPLIFIER
	tristate "Simple Audio Amplifier"

config SND_SOC_SIMPLE_MUX
	tristate "Simple Audio Mux"
	depends on GPIOLIB

config SND_SOC_SMA1303
	tristate "Iron Device SMA1303 Audio Amplifier"
	depends on I2C
	help
	  Enable support for Iron Device SMA1303 Boosted Class-D amplifier

config SND_SOC_SPDIF
	tristate "S/PDIF CODEC"

config SND_SOC_SRC4XXX_I2C
	tristate "Texas Instruments SRC4XXX DIR/DIT and SRC codecs"
	depends on I2C
	select SND_SOC_SRC4XXX
	help
	  Enable support for the TI SRC4XXX family of codecs. These include the
	  scr4392 which has digital receivers, transmitters, and
	  a sample rate converter, including numerous ports.

config SND_SOC_SRC4XXX
	tristate

config SND_SOC_SSM2305
	tristate "Analog Devices SSM2305 Class-D Amplifier"
	help
	  Enable support for Analog Devices SSM2305 filterless
	  high-efficiency mono Class-D audio power amplifiers.

config SND_SOC_SSM2518
	tristate "Analog Devices SSM2518 Class-D Amplifier"
	depends on I2C

config SND_SOC_SSM2602
	tristate

config SND_SOC_SSM2602_SPI
	tristate "Analog Devices SSM2602 CODEC - SPI"
	depends on SPI_MASTER
	select SND_SOC_SSM2602
	select REGMAP_SPI

config SND_SOC_SSM2602_I2C
	tristate "Analog Devices SSM2602 CODEC - I2C"
	depends on I2C
	select SND_SOC_SSM2602
	select REGMAP_I2C

config SND_SOC_SSM4567
	tristate "Analog Devices ssm4567 amplifier driver support"
	depends on I2C

config SND_SOC_STA32X
	tristate "STA326, STA328 and STA329 speaker amplifier"
	depends on I2C
	select REGMAP_I2C

config SND_SOC_STA350
	tristate "STA350 speaker amplifier"
	depends on I2C

config SND_SOC_STA529
	tristate
	depends on I2C

config SND_SOC_STAC9766
	tristate
	depends on SND_SOC_AC97_BUS

config SND_SOC_STI_SAS
	tristate "codec Audio support for STI SAS codec"

config SND_SOC_TAS2552
	tristate "Texas Instruments TAS2552 Mono Audio amplifier"
	depends on I2C

config SND_SOC_TAS2562
	tristate "Texas Instruments TAS2562 Mono Audio amplifier"
	depends on I2C

config SND_SOC_TAS2764
	tristate "Texas Instruments TAS2764 Mono Audio amplifier"
	depends on I2C

config SND_SOC_TAS2770
	tristate "Texas Instruments TAS2770 speaker amplifier"
	depends on I2C

config SND_SOC_TAS2780
	tristate "Texas Instruments TAS2780 Mono Audio amplifier"
	depends on I2C
	help
	  Enable support for Texas Instruments TAS2780 high-efficiency
	  digital input mono Class-D audio power amplifiers.

config SND_SOC_TAS5086
	tristate "Texas Instruments TAS5086 speaker amplifier"
	depends on I2C

config SND_SOC_TAS571X
	tristate "Texas Instruments TAS571x power amplifiers"
	depends on I2C
	help
	  Enable support for Texas Instruments TAS5707, TAS5711, TAS5717,
	  TAS5719 and TAS5721 power amplifiers

config SND_SOC_TAS5720
	tristate "Texas Instruments TAS5720 Mono Audio amplifier"
	depends on I2C
	help
	  Enable support for Texas Instruments TAS5720L/M high-efficiency mono
	  Class-D audio power amplifiers.

config SND_SOC_TAS5805M
	tristate "Texas Instruments TAS5805M speaker amplifier"
	depends on I2C
	help
	  Enable support for Texas Instruments TAS5805M Class-D
	  amplifiers. This is a speaker amplifier with an integrated
	  DSP. DSP configuration for each instance needs to be supplied
	  via a device-tree attribute.

config SND_SOC_TAS6424
	tristate "Texas Instruments TAS6424 Quad-Channel Audio amplifier"
	depends on I2C
	help
	  Enable support for Texas Instruments TAS6424 high-efficiency
	  digital input quad-channel Class-D audio power amplifiers.

config SND_SOC_TDA7419
	tristate "ST TDA7419 audio processor"
	depends on I2C
	select REGMAP_I2C

config SND_SOC_TFA9879
	tristate "NXP Semiconductors TFA9879 amplifier"
	depends on I2C

config SND_SOC_TFA989X
	tristate "NXP/Goodix TFA989X (TFA1) amplifiers"
	depends on I2C
	select REGMAP_I2C
	help
	  Enable support for NXP (now Goodix) TFA989X (TFA1 family) speaker
	  amplifiers, e.g. TFA9895.
	  Note that the driver currently bypasses the built-in "CoolFlux DSP"
	  and does not support (hardware) volume control.

config SND_SOC_TLV320ADC3XXX
	tristate "Texas Instruments TLV320ADC3001/3101 audio ADC"
	depends on I2C
	depends on GPIOLIB
	help
	 Enable support for Texas Instruments TLV320ADC3001 and TLV320ADC3101
	 ADCs.

config SND_SOC_TLV320AIC23
	tristate

config SND_SOC_TLV320AIC23_I2C
	tristate "Texas Instruments TLV320AIC23 audio CODEC - I2C"
	depends on I2C
	select SND_SOC_TLV320AIC23

config SND_SOC_TLV320AIC23_SPI
	tristate "Texas Instruments TLV320AIC23 audio CODEC - SPI"
	depends on SPI_MASTER
	select SND_SOC_TLV320AIC23

config SND_SOC_TLV320AIC26
	tristate
	depends on SPI

config SND_SOC_TLV320AIC31XX
	tristate "Texas Instruments TLV320AIC31xx CODECs"
	depends on I2C
	select REGMAP_I2C

config SND_SOC_TLV320AIC32X4
	tristate
	depends on COMMON_CLK

config SND_SOC_TLV320AIC32X4_I2C
	tristate "Texas Instruments TLV320AIC32x4 audio CODECs - I2C"
	depends on I2C
	depends on COMMON_CLK
	select SND_SOC_TLV320AIC32X4

config SND_SOC_TLV320AIC32X4_SPI
	tristate "Texas Instruments TLV320AIC32x4 audio CODECs - SPI"
	depends on SPI_MASTER
	depends on COMMON_CLK
	select SND_SOC_TLV320AIC32X4

config SND_SOC_TLV320AIC3X
	tristate

config SND_SOC_TLV320AIC3X_I2C
	tristate "Texas Instruments TLV320AIC3x audio CODECs - I2C"
	depends on I2C
	select SND_SOC_TLV320AIC3X
	select REGMAP_I2C

config SND_SOC_TLV320AIC3X_SPI
	tristate "Texas Instruments TLV320AIC3x audio CODECs - SPI"
	depends on SPI_MASTER
	select SND_SOC_TLV320AIC3X
	select REGMAP_SPI

config SND_SOC_TLV320DAC33
	tristate
	depends on I2C

config SND_SOC_TLV320ADCX140
	tristate "Texas Instruments TLV320ADCX140 CODEC family"
	depends on I2C
	select REGMAP_I2C
	help
	  Add support for Texas Instruments tlv320adc3140, tlv320adc5140 and
	  tlv320adc6140 quad channel ADCs.

config SND_SOC_TS3A227E
	tristate "TI Headset/Mic detect and keypress chip"
	depends on I2C

config SND_SOC_TSCS42XX
	tristate "Tempo Semiconductor TSCS42xx CODEC"
	depends on I2C
	select REGMAP_I2C
	help
	  Add support for Tempo Semiconductor's TSCS42xx audio CODEC.

config SND_SOC_TSCS454
	tristate "Tempo Semiconductor TSCS454 CODEC"
	depends on I2C
	select REGMAP_I2C
	help
	  Add support for Tempo Semiconductor's TSCS454 audio CODEC.

config SND_SOC_TWL4030
	tristate
	depends on TWL4030_CORE
	select MFD_TWL4030_AUDIO

config SND_SOC_TWL6040
	tristate
	depends on TWL6040_CORE

config SND_SOC_UDA1334
	tristate "NXP UDA1334 DAC"
	depends on GPIOLIB
	help
	  The UDA1334 is an NXP audio codec, supports the I2S-bus data format
	  and has basic features such as de-emphasis (at 44.1 kHz sampling
	  rate) and mute.

config SND_SOC_UDA134X
	tristate

config SND_SOC_UDA1380
	tristate
	depends on I2C

config SND_SOC_WCD9335
	tristate "WCD9335 Codec"
	depends on SLIMBUS
	select REGMAP_SLIMBUS
	select REGMAP_IRQ
	help
	  The WCD9335 is a standalone Hi-Fi audio CODEC IC, supports
	  Qualcomm Technologies, Inc. (QTI) multimedia solutions,
	  including the MSM8996, MSM8976, and MSM8956 chipsets.

config SND_SOC_WCD_MBHC
	tristate

config SND_SOC_WCD934X
	tristate "WCD9340/WCD9341 Codec"
	depends on COMMON_CLK
	depends on SLIMBUS
	select REGMAP_SLIMBUS
	select SND_SOC_WCD_MBHC
	depends on MFD_WCD934X || COMPILE_TEST
	help
	  The WCD9340/9341 is a audio codec IC Integrated in
	  Qualcomm SoCs like SDM845.

config SND_SOC_WCD938X
	depends on SND_SOC_WCD938X_SDW
	tristate
	depends on SOUNDWIRE || !SOUNDWIRE

config SND_SOC_WCD938X_SDW
	tristate "WCD9380/WCD9385 Codec - SDW"
	select SND_SOC_WCD938X
	select SND_SOC_WCD_MBHC
	select REGMAP_IRQ
	depends on SOUNDWIRE
	select REGMAP_SOUNDWIRE
	help
	  The WCD9380/9385 is a audio codec IC Integrated in
	  Qualcomm SoCs like SM8250.

config SND_SOC_WL1273
	tristate

config SND_SOC_WM0010
	tristate
	depends on SPI_MASTER

config SND_SOC_WM1250_EV1
	tristate
	depends on I2C

config SND_SOC_WM2000
	tristate
	depends on I2C

config SND_SOC_WM2200
	tristate
	depends on I2C

config SND_SOC_WM5100
	tristate
	depends on I2C

config SND_SOC_WM5102
	tristate
	depends on MFD_WM5102 && MFD_ARIZONA

config SND_SOC_WM5110
	tristate
	depends on MFD_WM5110 && MFD_ARIZONA

config SND_SOC_WM8350
	tristate
	depends on MFD_WM8350

config SND_SOC_WM8400
	tristate
	# FIXME nothing selects SND_SOC_WM8400??
	depends on MFD_WM8400

config SND_SOC_WM8510
	tristate "Wolfson Microelectronics WM8510 CODEC"
	depends on SND_SOC_I2C_AND_SPI

config SND_SOC_WM8523
	tristate "Wolfson Microelectronics WM8523 DAC"
	depends on I2C

config SND_SOC_WM8524
	tristate "Wolfson Microelectronics WM8524 DAC"
	depends on GPIOLIB

config SND_SOC_WM8580
	tristate "Wolfson Microelectronics WM8580 and WM8581 CODECs"
	depends on I2C

config SND_SOC_WM8711
	tristate "Wolfson Microelectronics WM8711 CODEC"
	depends on SND_SOC_I2C_AND_SPI

config SND_SOC_WM8727
	tristate

config SND_SOC_WM8728
	tristate "Wolfson Microelectronics WM8728 DAC"
	depends on SND_SOC_I2C_AND_SPI

config SND_SOC_WM8731
	tristate

config SND_SOC_WM8731_I2C
	tristate "Wolfson Microelectronics WM8731 CODEC with I2C"
	depends on I2C
	select REGMAP
	select SND_SOC_WM8731

config SND_SOC_WM8731_SPI
	tristate "Wolfson Microelectronics WM8731 CODEC with SPI"
	depends on SPI
	select REGMAP
	select SND_SOC_WM8731

config SND_SOC_WM8737
	tristate "Wolfson Microelectronics WM8737 ADC"
	depends on SND_SOC_I2C_AND_SPI

config SND_SOC_WM8741
	tristate "Wolfson Microelectronics WM8741 DAC"
	depends on SND_SOC_I2C_AND_SPI

config SND_SOC_WM8750
	tristate "Wolfson Microelectronics WM8750 CODEC"
	depends on SND_SOC_I2C_AND_SPI

config SND_SOC_WM8753
	tristate "Wolfson Microelectronics WM8753 CODEC"
	depends on SND_SOC_I2C_AND_SPI

config SND_SOC_WM8770
	tristate "Wolfson Microelectronics WM8770 CODEC"
	depends on SPI_MASTER

config SND_SOC_WM8776
	tristate "Wolfson Microelectronics WM8776 CODEC"
	depends on SND_SOC_I2C_AND_SPI

config SND_SOC_WM8782
	tristate "Wolfson Microelectronics WM8782 ADC"

config SND_SOC_WM8804
	tristate

config SND_SOC_WM8804_I2C
	tristate "Wolfson Microelectronics WM8804 S/PDIF transceiver I2C"
	depends on I2C
	select SND_SOC_WM8804
	select REGMAP_I2C

config SND_SOC_WM8804_SPI
	tristate "Wolfson Microelectronics WM8804 S/PDIF transceiver SPI"
	depends on SPI_MASTER
	select SND_SOC_WM8804
	select REGMAP_SPI

config SND_SOC_WM8900
	tristate
	depends on SND_SOC_I2C_AND_SPI

config SND_SOC_WM8903
	tristate "Wolfson Microelectronics WM8903 CODEC"
	depends on I2C

config SND_SOC_WM8904
	tristate "Wolfson Microelectronics WM8904 CODEC"
	depends on I2C

config SND_SOC_WM8940
	tristate "Wolfson Microelectronics WM8940 codec"
	depends on I2C

config SND_SOC_WM8955
	tristate
	depends on I2C

config SND_SOC_WM8960
	tristate "Wolfson Microelectronics WM8960 CODEC"
	depends on I2C

config SND_SOC_WM8961
	tristate "Wolfson Microelectronics WM8961 CODEC"
	depends on I2C

config SND_SOC_WM8962
	tristate "Wolfson Microelectronics WM8962 CODEC"
	depends on I2C && INPUT

config SND_SOC_WM8971
	tristate
	depends on I2C

config SND_SOC_WM8974
	tristate "Wolfson Microelectronics WM8974 codec"
	depends on I2C

config SND_SOC_WM8978
	tristate "Wolfson Microelectronics WM8978 codec"
	depends on I2C

config SND_SOC_WM8983
	tristate
	depends on SND_SOC_I2C_AND_SPI

config SND_SOC_WM8985
	tristate "Wolfson Microelectronics WM8985 and WM8758 codec driver"
	depends on SND_SOC_I2C_AND_SPI

config SND_SOC_WM8988
	tristate
	depends on SND_SOC_I2C_AND_SPI

config SND_SOC_WM8990
	tristate
	depends on I2C

config SND_SOC_WM8991
	tristate
	depends on I2C

config SND_SOC_WM8993
	tristate
	depends on I2C

config SND_SOC_WM8994
	tristate

config SND_SOC_WM8995
	tristate
	depends on SND_SOC_I2C_AND_SPI

config SND_SOC_WM8996
	tristate
	depends on I2C

config SND_SOC_WM8997
	tristate
	depends on MFD_WM8997 && MFD_ARIZONA

config SND_SOC_WM8998
	tristate
	depends on MFD_WM8998 && MFD_ARIZONA

config SND_SOC_WM9081
	tristate
	depends on I2C

config SND_SOC_WM9090
	tristate
	depends on I2C

config SND_SOC_WM9705
	tristate
	depends on SND_SOC_AC97_BUS || AC97_BUS_NEW
	select REGMAP_AC97
	select AC97_BUS_COMPAT if AC97_BUS_NEW

config SND_SOC_WM9712
	tristate
	depends on SND_SOC_AC97_BUS || AC97_BUS_NEW
	select REGMAP_AC97
	select AC97_BUS_COMPAT if AC97_BUS_NEW

config SND_SOC_WM9713
	tristate
	depends on SND_SOC_AC97_BUS || AC97_BUS_NEW
	select REGMAP_AC97
	select AC97_BUS_COMPAT if AC97_BUS_NEW

config SND_SOC_WSA881X
	tristate "WSA881X Codec"
	depends on SOUNDWIRE
	select REGMAP_SOUNDWIRE
	tristate
	help
	  This enables support for Qualcomm WSA8810/WSA8815 Class-D
	  Smart Speaker Amplifier.

config SND_SOC_WSA883X
	tristate "WSA883X Codec"
	depends on SOUNDWIRE
	select REGMAP_SOUNDWIRE
	tristate
	help
	  This enables support for Qualcomm WSA8830/WSA8835 Class-D
	  Smart Speaker Amplifier.

config SND_SOC_ZL38060
	tristate "Microsemi ZL38060 Connected Home Audio Processor"
	depends on SPI_MASTER
	depends on GPIOLIB
	select REGMAP
	help
	  Support for ZL38060 Connected Home Audio Processor from Microsemi,
	  which consists of a Digital Signal Processor (DSP), several Digital
	  Audio Interfaces (DAIs), analog outputs, and a block of 14 GPIOs.

# Amp
config SND_SOC_LM4857
	tristate
	depends on I2C

config SND_SOC_MAX9759
	tristate "Maxim MAX9759 speaker Amplifier"
	depends on GPIOLIB

config SND_SOC_MAX9768
	tristate
	depends on I2C

config SND_SOC_MAX9877
	tristate
	depends on I2C

config SND_SOC_MC13783
	tristate
	depends on MFD_MC13XXX

config SND_SOC_ML26124
	tristate
	depends on I2C

config SND_SOC_MT6351
	tristate "MediaTek MT6351 Codec"

config SND_SOC_MT6358
	tristate "MediaTek MT6358 Codec"
	help
	  Enable support for the platform which uses MT6358 as
	  external codec device.

config SND_SOC_MT6359
	tristate "MediaTek MT6359 Codec"
	depends on MTK_PMIC_WRAP
	help
	  Enable support for the platform which uses MT6359 as
	  external codec device.

config SND_SOC_MT6359_ACCDET
	tristate "MediaTek MT6359 ACCDET driver"
	depends on MTK_PMIC_WRAP
	help
	  ACCDET means Accessory Detection technology, MediaTek develop it
	  for ASoC codec soc-jack detection mechanism.
	  Select N if you don't have jack on board.

config SND_SOC_MT6660
	tristate "Mediatek MT6660 Speaker Amplifier"
	depends on I2C
	help
	  MediaTek MT6660 is a smart power amplifier which contain
	  speaker protection, multi-band DRC, equalizer functions.
	  Select N if you don't have MT6660 on board.
	  Select M to build this as module.

config SND_SOC_NAU8315
	tristate "Nuvoton Technology Corporation NAU8315 CODEC"

config SND_SOC_NAU8540
	tristate "Nuvoton Technology Corporation NAU85L40 CODEC"
	depends on I2C

config SND_SOC_NAU8810
	tristate "Nuvoton Technology Corporation NAU88C10 CODEC"
	depends on I2C

config SND_SOC_NAU8821
	tristate "Nuvoton Technology Corporation NAU88L21 CODEC"
	depends on I2C

config SND_SOC_NAU8822
	tristate "Nuvoton Technology Corporation NAU88C22 CODEC"
	depends on I2C

config SND_SOC_NAU8824
	tristate "Nuvoton Technology Corporation NAU88L24 CODEC"
	depends on I2C

config SND_SOC_NAU8825
	tristate
	depends on I2C

config SND_SOC_TPA6130A2
	tristate "Texas Instruments TPA6130A2 headphone amplifier"
	depends on I2C

config SND_SOC_LPASS_MACRO_COMMON
        tristate

config SND_SOC_LPASS_WSA_MACRO
	depends on COMMON_CLK
	select REGMAP_MMIO
	tristate "Qualcomm WSA Macro in LPASS(Low Power Audio SubSystem)"

config SND_SOC_LPASS_VA_MACRO
	depends on COMMON_CLK
	select REGMAP_MMIO
	select SND_SOC_LPASS_MACRO_COMMON
	tristate "Qualcomm VA Macro in LPASS(Low Power Audio SubSystem)"

config SND_SOC_LPASS_RX_MACRO
	depends on COMMON_CLK
	select REGMAP_MMIO
	select SND_SOC_LPASS_MACRO_COMMON
	tristate "Qualcomm RX Macro in LPASS(Low Power Audio SubSystem)"

config SND_SOC_LPASS_TX_MACRO
	depends on COMMON_CLK
	select REGMAP_MMIO
	select SND_SOC_LPASS_MACRO_COMMON
	tristate "Qualcomm TX Macro in LPASS(Low Power Audio SubSystem)"

endmenu<|MERGE_RESOLUTION|>--- conflicted
+++ resolved
@@ -367,12 +367,9 @@
 	default y if SND_SOC_WM2200=y
 	default y if SND_SOC_CS35L41_SPI=y
 	default y if SND_SOC_CS35L41_I2C=y
-<<<<<<< HEAD
 	default y if SND_SOC_CS35L45_SPI=y
 	default y if SND_SOC_CS35L45_I2C=y
-=======
 	default y if SND_SOC_CS35L56=y
->>>>>>> e4961125
 	default m if SND_SOC_MADERA=m
 	default m if SND_SOC_CS47L24=m
 	default m if SND_SOC_WM5102=m
@@ -380,12 +377,9 @@
 	default m if SND_SOC_WM2200=m
 	default m if SND_SOC_CS35L41_SPI=m
 	default m if SND_SOC_CS35L41_I2C=m
-<<<<<<< HEAD
 	default m if SND_SOC_CS35L45_SPI=m
 	default m if SND_SOC_CS35L45_I2C=m
-=======
 	default m if SND_SOC_CS35L56=m
->>>>>>> e4961125
 
 config SND_SOC_AB8500_CODEC
 	tristate
